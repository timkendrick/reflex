--- conflicted
+++ resolved
@@ -5,44 +5,31 @@
     cell::RefCell,
     convert::Infallible,
     future,
+    iter::empty,
     net::{IpAddr, Ipv4Addr, SocketAddr},
     ops::{Deref, DerefMut},
     path::PathBuf,
     rc::Rc,
-    str::FromStr,
     sync::Arc,
 };
 
 use hyper::{server::conn::AddrStream, service::make_service_fn, Server};
 use reflex::{
     cache::SubstitutionCache,
-    core::{Expression, ExpressionFactory, HeapAllocator, Rewritable},
+    core::{Expression, ExpressionFactory, HeapAllocator, Reducible, Rewritable},
 };
 use reflex_dispatcher::HandlerContext;
-use reflex_graphql::{
-    imports::{graphql_imports, GraphQlImportsBuiltin},
-    NoopGraphQlQueryTransform,
-};
+use reflex_graphql::{imports::GraphQlImportsBuiltin, NoopGraphQlQueryTransform};
 use reflex_grpc::DefaultGrpcConfig;
-<<<<<<< HEAD
 use reflex_handlers::actor::graphql::{GraphQlHandler, GraphQlHandlerMetricNames};
 use reflex_handlers::{
     actor::HandlerActor,
     imports::HandlerImportsBuiltin,
     utils::tls::{create_https_client, hyper_rustls},
 };
-use reflex_js::{
-    create_js_env, create_module_loader, globals::JsGlobalsBuiltin, imports::JsImportsBuiltin,
-    parse_module, JsParserBuiltin,
-};
+use reflex_js::{globals::JsGlobalsBuiltin, imports::JsImportsBuiltin, JsParserBuiltin};
 use reflex_lang::{allocator::DefaultAllocator, CachedSharedTerm, SharedTermFactory};
-use reflex_parser::syntax::js::default_js_loaders;
-=======
-use reflex_handlers::{actor::HandlerActor, utils::tls::create_https_client};
-use reflex_parser::{
-    create_parser, syntax::js::default_js_loaders, ParserBuiltin, Syntax, SyntaxParser,
-};
->>>>>>> fcd2bb45
+use reflex_parser::{create_parser, syntax::js::default_js_loaders, Syntax, SyntaxParser};
 use reflex_scheduler::threadpool::TokioRuntimeThreadPoolFactory;
 use reflex_server::{
     action::ServerCliAction, builtins::ServerBuiltins, graphql_service, logger::NoopLogger,
@@ -216,7 +203,7 @@
     allocator: &(impl HeapAllocator<T> + Clone + 'static),
 ) -> Result<Vec<u8>, WasmTestError<T>>
 where
-    T: Rewritable<T>,
+    T: Rewritable<T> + Reducible<T>,
     T::Builtin: JsParserBuiltin
         + JsGlobalsBuiltin
         + JsImportsBuiltin
@@ -224,30 +211,17 @@
         + GraphQlImportsBuiltin
         + Into<reflex_wasm::stdlib::Stdlib>,
 {
-<<<<<<< HEAD
-    let module_loader = Some(default_js_loaders(
-        graphql_imports(factory, allocator),
-=======
     let parser = create_parser(
         Syntax::JavaScript,
         Some(PathBuf::from("./index.js").as_path()),
         default_js_loaders(empty(), factory, allocator),
-        env_vars,
->>>>>>> fcd2bb45
+        empty(),
         factory,
         allocator,
-    ));
-    let js_env = create_js_env(factory, allocator);
-    let module_loader = create_module_loader(js_env.clone(), module_loader, factory, allocator);
-    let graph_root = parse_module(
-        graph_definition,
-        &js_env,
-        &PathBuf::from_str("<script>").unwrap(),
-        &module_loader,
-        factory,
-        allocator,
-    )
-    .map_err(WasmTestError::Parser)?;
+    );
+    let graph_root = parser
+        .parse(graph_definition)
+        .map_err(WasmTestError::Parser)?;
 
     // Abstract any free variables from any internal lambda functions within the expression
     let graph_root = graph_root
