// SPDX-FileCopyrightText: 2023 Marshall Wace <opensource@mwam.com>
// SPDX-License-Identifier: Apache-2.0
// SPDX-FileContributor: Tim Kendrick <t.kendrick@mwam.com> https://github.com/timkendrickmw
// SPDX-FileContributor: Chris Campbell <c.campbell@mwam.com> https://github.com/c-campbell-mwam
// SPDX-FileContributor: Jordan Hall <j.hall@mwam.com> https://github.com/j-hall-mwam
use std::{
    collections::HashSet,
    convert::TryFrom,
    hash::{Hash, Hasher},
    iter::{once, repeat, FromIterator},
    marker::PhantomData,
    ops::Deref,
    path::Path,
    rc::Rc,
    sync::Arc,
};

use serde::{Deserialize, Serialize};
pub use uuid::{uuid, Uuid};

pub use crate::cache::EvaluationCache;
use crate::hash::{hash_object, FnvHasher, HashId, IntMap, IntSet};

pub type IntValue = i64;
pub type FloatValue = f64;
pub type SymbolId = u32;
/// Timestamp expressed as milliseconds since UNIX epoch
pub type TimestampValue = i64;

pub fn is_integer(value: FloatValue) -> bool {
    as_integer(value).is_some()
}

pub fn as_integer(value: FloatValue) -> Option<IntValue> {
    let int_value = value as IntValue;
    if value == int_value as FloatValue {
        Some(int_value)
    } else {
        None
    }
}

#[derive(Eq, PartialEq, Ord, PartialOrd, Hash, Default, Clone, Copy, Serialize, Deserialize)]
pub struct InstructionPointer(pub usize);
impl InstructionPointer {
    pub fn new(address: usize) -> Self {
        Self(address)
    }
    pub fn get(&self) -> usize {
        self.0
    }
    pub fn advance(&self) -> Self {
        self.offset(1)
    }
    fn offset(&self, offset: usize) -> Self {
        Self(self.0 + offset)
    }
}
impl std::fmt::LowerHex for InstructionPointer {
    fn fmt(&self, f: &mut std::fmt::Formatter<'_>) -> std::fmt::Result {
        write!(f, "0x{:08x}", self.0)
    }
}
impl std::fmt::UpperHex for InstructionPointer {
    fn fmt(&self, f: &mut std::fmt::Formatter<'_>) -> std::fmt::Result {
        write!(f, "0x{:08X}", self.0)
    }
}
impl std::fmt::Debug for InstructionPointer {
    fn fmt(&self, f: &mut std::fmt::Formatter<'_>) -> std::fmt::Result {
        write!(f, "<address:{:x}>", self)
    }
}

pub trait NilTermType: Clone {}

pub trait BooleanTermType: Clone {
    fn value(&self) -> bool;
}

pub trait IntTermType: Clone {
    fn value(&self) -> IntValue;
}

pub trait FloatTermType: Clone {
    fn value(&self) -> FloatValue;
}

pub trait StringTermType<T: Expression>: Clone {
    fn value<'a>(&'a self) -> T::StringRef<'a>
    where
        T::String: 'a,
        T: 'a;
}

pub trait SymbolTermType: Clone {
    fn id(&self) -> SymbolId;
}

pub trait TimestampTermType: Clone {
    fn millis(&self) -> TimestampValue;
}

pub trait VariableTermType: Clone {
    fn offset(&self) -> StackOffset;
}

pub trait EffectTermType<T: Expression>: Clone {
    fn condition<'a>(&'a self) -> T::SignalRef<'a>
    where
        T::Signal: 'a,
        T: 'a;
}

pub trait LetTermType<T: Expression>: Clone {
    fn initializer<'a>(&'a self) -> T::ExpressionRef<'a>
    where
        T: 'a;
    fn body<'a>(&'a self) -> T::ExpressionRef<'a>
    where
        T: 'a;
}

pub trait LambdaTermType<T: Expression>: Clone {
    fn num_args(&self) -> StackOffset;
    fn body<'a>(&'a self) -> T::ExpressionRef<'a>
    where
        T: 'a;
}

pub trait ApplicationTermType<T: Expression>: Clone {
    fn target<'a>(&'a self) -> T::ExpressionRef<'a>
    where
        T: 'a;
    fn args<'a>(&'a self) -> T::ExpressionListRef<'a>
    where
        T: 'a,
        T::ExpressionList: 'a;
}

pub trait PartialApplicationTermType<T: Expression>: Clone {
    fn target<'a>(&'a self) -> T::ExpressionRef<'a>
    where
        T: 'a;
    fn args<'a>(&'a self) -> T::ExpressionListRef<'a>
    where
        T: 'a,
        T::ExpressionList: 'a;
}

pub trait RecursiveTermType<T: Expression>: Clone {
    fn factory<'a>(&'a self) -> T::ExpressionRef<'a>
    where
        T: 'a;
}

pub trait BuiltinTermType<T: Expression>: Clone {
    fn target<'a>(&'a self) -> T::Builtin
    where
        T: 'a,
        T::Builtin: 'a;
}

pub trait CompiledFunctionTermType: Clone {
    fn address(&self) -> InstructionPointer;
    fn hash(&self) -> HashId;
    fn required_args(&self) -> StackOffset;
    fn optional_args(&self) -> StackOffset;
    fn variadic_args(&self) -> bool;
}

pub trait RecordTermType<T: Expression>: Clone {
    fn prototype<'a>(&'a self) -> T::StructPrototypeRef<'a>
    where
        T::StructPrototype: 'a,
        T: 'a;
    fn values<'a>(&'a self) -> T::ExpressionListRef<'a>
    where
        T::ExpressionList: 'a,
        T: 'a;
    fn get<'a>(&'a self, key: &T) -> Option<T::ExpressionRef<'a>>
    where
        T: 'a;
}

pub trait LazyRecordTermType<T: Expression>: Clone {
    type EagernessIterator<'a>: Iterator<Item = ArgType> + ExactSizeIterator + 'a
    where
        Self: 'a;
    fn prototype<'a>(&'a self) -> T::StructPrototypeRef<'a>
    where
        T::StructPrototype: 'a,
        T: 'a;
    fn values<'a>(&'a self) -> T::ExpressionListRef<'a>
    where
        T::ExpressionList: 'a,
        T: 'a;
    fn eagerness<'a>(&'a self) -> Self::EagernessIterator<'a>
    where
        Self: 'a;
    fn get<'a>(&'a self, key: &T) -> Option<T::ExpressionRef<'a>>
    where
        T: 'a;
}

pub trait ConstructorTermType<T: Expression>: Clone {
    fn prototype<'a>(&'a self) -> T::StructPrototypeRef<'a>
    where
        T::StructPrototype: 'a,
        T: 'a;
}

pub trait ListTermType<T: Expression>: Clone {
    fn items<'a>(&'a self) -> T::ExpressionListRef<'a>
    where
        T::ExpressionList: 'a,
        T: 'a;
}

pub trait HashmapTermType<T: Expression>: Clone {
    type KeysIterator<'a>: ExactSizeIterator<Item = T::ExpressionRef<'a>>
    where
        T: 'a,
        Self: 'a;
    type ValuesIterator<'a>: ExactSizeIterator<Item = T::ExpressionRef<'a>>
    where
        T: 'a,
        Self: 'a;
    fn get<'a>(&'a self, key: &T) -> Option<T::ExpressionRef<'a>>
    where
        T: 'a;
    fn keys<'a>(&'a self) -> Self::KeysIterator<'a>
    where
        T: 'a;
    fn values<'a>(&'a self) -> Self::ValuesIterator<'a>
    where
        T: 'a;
}

pub trait HashsetTermType<T: Expression>: Clone {
    type ValuesIterator<'a>: ExactSizeIterator<Item = T::ExpressionRef<'a>>
    where
        T: 'a,
        Self: 'a;
    fn contains(&self, value: &T) -> bool;
    fn values<'a>(&'a self) -> Self::ValuesIterator<'a>
    where
        T: 'a;
}

pub trait SignalTermType<T: Expression>: Clone {
    fn signals<'a>(&'a self) -> T::SignalListRef<'a>
    where
        T::SignalList: 'a,
        T: 'a;
}

pub trait ConditionType<T: Expression>:
    Clone + PartialEq + Eq + std::fmt::Display + std::fmt::Debug
{
    fn id(&self) -> StateToken;
    fn signal_type(&self) -> SignalType<T>;
}

pub type ExpressionListIter<'a, T> =
    <<T as Expression>::ExpressionList as ExpressionListType<T>>::Iterator<'a>;

pub trait ExpressionListType<T: Expression>:
    Sized + PartialEq + Eq + Clone + std::fmt::Display + std::fmt::Debug + GraphNode
{
    type Iterator<'a>: ExactSizeIterator<Item = T::ExpressionRef<'a>>
    where
        T: 'a,
        Self: 'a;
    fn id(&self) -> HashId;
    fn len(&self) -> usize;
    fn get<'a>(&'a self, index: usize) -> Option<T::ExpressionRef<'a>>
    where
        T: 'a;
    fn iter<'a>(&'a self) -> Self::Iterator<'a>
    where
        T: 'a;
}

pub trait ConditionListType<T: Expression>:
    Sized + PartialEq + Eq + Clone + std::fmt::Display + std::fmt::Debug
{
    type Iterator<'a>: ExactSizeIterator<Item = T::SignalRef<'a>>
    where
        T::Signal: 'a,
        T: 'a,
        Self: 'a;
    fn id(&self) -> HashId;
    fn len(&self) -> usize;
    fn iter<'a>(&'a self) -> Self::Iterator<'a>
    where
        T::Signal: 'a,
        T: 'a;
}
pub trait StructPrototypeType<T: Expression>:
    PartialEq + Eq + Clone + std::fmt::Display + std::fmt::Debug
{
    fn keys<'a>(&'a self) -> T::ExpressionListRef<'a>
    where
        T::ExpressionList: 'a,
        T: 'a;
}

pub fn parse_record_values<'a, T: Expression>(
    prototype: &T::StructPrototype,
    values: &T,
    factory: &impl ExpressionFactory<T>,
    allocator: &impl HeapAllocator<T>,
) -> Option<Option<T::ExpressionList>> {
    if let Some(input_values) = factory.match_record_term(values) {
        let input_prototype = input_values.prototype();
        let input_prototype = input_prototype.as_deref();
        if input_prototype.keys().as_deref().id() == prototype.keys().as_deref().id() {
            Some(None)
        } else if input_prototype.keys().as_deref().len()
            >= prototype.as_deref().keys().as_deref().len()
        {
            let values = prototype
                .as_deref()
                .keys()
                .as_deref()
                .iter()
                .map(|key| {
                    input_values
                        .get(key.as_deref())
                        .map(|item| item.as_deref().clone())
                })
                .collect::<Option<Vec<_>>>();
            match values {
                Some(field_values) => Some(Some(allocator.create_list(field_values))),
                None => None,
            }
        } else {
            None
        }
    } else {
        None
    }
}

pub trait RefType<T> {
    fn as_deref(&self) -> &T;
}

impl<'a, T> RefType<T> for &'a T {
    fn as_deref(&self) -> &T {
        self
    }
}

pub struct IntoRefTypeIterator<T, TRef, TIter> {
    inner: TIter,
    _ref: PhantomData<TRef>,
    _type: PhantomData<T>,
}
impl<'iter, T: 'iter, TRef, TIter> IntoRefTypeIterator<T, TRef, TIter>
where
    TIter: Iterator<Item = &'iter T>,
    TRef: RefType<T> + From<&'iter T>,
{
    pub fn new(inner: TIter) -> Self {
        Self {
            inner,
            _ref: PhantomData,
            _type: PhantomData,
        }
    }
}
impl<'iter, T: 'iter, TRef, TIter> Iterator for IntoRefTypeIterator<T, TRef, TIter>
where
    TIter: Iterator<Item = &'iter T> + ExactSizeIterator,
    TRef: RefType<T> + From<&'iter T>,
{
    type Item = TRef;
    fn next(&mut self) -> Option<Self::Item> {
        let Self { inner, .. } = self;
        inner.next().map(|item| item.into())
    }
    fn size_hint(&self) -> (usize, Option<usize>) {
        let Self { inner, .. } = self;
        let len = inner.len();
        (len, Some(len))
    }
    fn count(self) -> usize
    where
        Self: Sized,
    {
        let Self { inner, .. } = self;
        inner.len()
    }
}
impl<'iter, T: 'iter, TRef, TIter> ExactSizeIterator for IntoRefTypeIterator<T, TRef, TIter>
where
    TIter: Iterator<Item = &'iter T> + ExactSizeIterator,
    TRef: RefType<T> + From<&'iter T>,
{
    fn len(&self) -> usize {
        let Self { inner, .. } = self;
        inner.len()
    }
}

pub struct FromRefTypeIterator<T, TRef, TIter> {
    inner: TIter,
    _ref: PhantomData<TRef>,
    _type: PhantomData<T>,
}
impl<T, TRef, TIter> FromRefTypeIterator<T, TRef, TIter>
where
    TIter: Iterator<Item = TRef>,
    TRef: RefType<T>,
    T: Clone,
{
    pub fn new(inner: TIter) -> Self {
        Self {
            inner,
            _ref: PhantomData,
            _type: PhantomData,
        }
    }
}
impl<T, TRef, TIter> Iterator for FromRefTypeIterator<T, TRef, TIter>
where
    TIter: Iterator<Item = TRef>,
    TRef: RefType<T>,
    T: Clone,
{
    type Item = T;
    fn next(&mut self) -> Option<Self::Item> {
        let Self { inner, .. } = self;
        inner.next().map(|item| item.as_deref().clone())
    }
}
impl<T, TRef, TIter> ExactSizeIterator for FromRefTypeIterator<T, TRef, TIter>
where
    TIter: Iterator<Item = TRef> + ExactSizeIterator,
    TRef: RefType<T>,
    T: Clone,
{
    fn len(&self) -> usize {
        let Self { inner, .. } = self;
        inner.len()
    }
}

pub trait Expression:
    GraphNode
    + NodeId
    + SerializeJson
    + std::cmp::Eq
    + std::cmp::PartialEq
    + std::clone::Clone
    + std::fmt::Debug
    + std::fmt::Display
where
    Self: std::marker::Sized,
{
    type String: StringValue;
    type Builtin: Builtin;
    type Signal: ConditionType<Self>;
    type SignalList: ConditionListType<Self>;
    type StructPrototype: StructPrototypeType<Self>;
    type ExpressionList: ExpressionListType<Self>;
    type NilTerm: NilTermType;
    type BooleanTerm: BooleanTermType;
    type IntTerm: IntTermType;
    type FloatTerm: FloatTermType;
    type StringTerm: StringTermType<Self>;
    type SymbolTerm: SymbolTermType;
    type TimestampTerm: TimestampTermType;
    type VariableTerm: VariableTermType;
    type EffectTerm: EffectTermType<Self>;
    type LetTerm: LetTermType<Self>;
    type LambdaTerm: LambdaTermType<Self>;
    type ApplicationTerm: ApplicationTermType<Self>;
    type PartialApplicationTerm: PartialApplicationTermType<Self>;
    type RecursiveTerm: RecursiveTermType<Self>;
    type BuiltinTerm: BuiltinTermType<Self>;
    type CompiledFunctionTerm: CompiledFunctionTermType;
    type RecordTerm: RecordTermType<Self>;
    type LazyRecordTerm: LazyRecordTermType<Self>;
    type ConstructorTerm: ConstructorTermType<Self>;
    type ListTerm: ListTermType<Self>;
    type HashmapTerm: HashmapTermType<Self>;
    type HashsetTerm: HashsetTermType<Self>;
    type SignalTerm: SignalTermType<Self>;

    type StringRef<'a>: RefType<Self::String> + From<&'a Self::String> + Clone
    where
        Self::String: 'a,
        Self: 'a;

    type SignalRef<'a>: RefType<Self::Signal> + From<&'a Self::Signal> + Clone
    where
        Self::Signal: 'a,
        Self: 'a;

    type StructPrototypeRef<'a>: RefType<Self::StructPrototype>
        + From<&'a Self::StructPrototype>
        + Clone
    where
        Self::StructPrototype: 'a,
        Self: 'a;

    type SignalListRef<'a>: RefType<Self::SignalList> + From<&'a Self::SignalList> + Clone
    where
        Self::SignalList: 'a,
        Self: 'a;

    type ExpressionListRef<'a>: RefType<Self::ExpressionList>
        + From<&'a Self::ExpressionList>
        + Clone
    where
        Self::ExpressionList: 'a,
        Self: 'a;

    type ExpressionRef<'a>: RefType<Self> + From<&'a Self> + Clone
    where
        Self: 'a;
}

pub trait NodeId {
    fn id(&self) -> HashId;
}

pub trait Builtin:
    Uid
    + std::cmp::Eq
    + std::cmp::PartialEq
    + std::fmt::Debug
    + std::hash::Hash
    + std::marker::Copy
    + TryFrom<Uuid, Error = ()>
    + std::fmt::Display
{
    fn arity(&self) -> Arity;
    fn apply<T: Expression<Builtin = Self> + Applicable<T>>(
        &self,
        args: impl ExactSizeIterator<Item = T>,
        factory: &impl ExpressionFactory<T>,
        allocator: &impl HeapAllocator<T>,
        cache: &mut impl EvaluationCache<T>,
    ) -> Result<T, String>;
    fn should_parallelize<T: Expression<Builtin = Self> + Applicable<T>>(&self, args: &[T])
        -> bool;
}

pub trait Uid {
    fn uid(&self) -> Uuid;
}

pub trait GraphNode {
    fn size(&self) -> usize;
    fn capture_depth(&self) -> StackOffset;
    fn free_variables(&self) -> HashSet<StackOffset>;
    fn count_variable_usages(&self, offset: StackOffset) -> usize;
    fn dynamic_dependencies(&self, deep: bool) -> DependencyList;
    fn has_dynamic_dependencies(&self, deep: bool) -> bool;
    /// Weak head normal form - outer term is fully evaluated, sub-expressions may contain dynamic values
    fn is_static(&self) -> bool;
    /// Term is fully evaluated and contains no dynamic sub-expressions
    fn is_atomic(&self) -> bool;
    /// Term contains sub-expressions
    fn is_complex(&self) -> bool;
}

pub trait CompoundNode<T: Expression> {
    type Children<'a>: Iterator<Item = T::ExpressionRef<'a>>
    where
        T: 'a,
        Self: 'a;
    fn children<'a>(&'a self) -> Self::Children<'a>
    where
        T: 'a;
}

pub trait Rewritable<T: Expression> {
    fn substitute_static(
        &self,
        substitutions: &Substitutions<T>,
        factory: &impl ExpressionFactory<T>,
        allocator: &impl HeapAllocator<T>,
        cache: &mut impl EvaluationCache<T>,
    ) -> Option<T>;
    fn substitute_dynamic(
        &self,
        deep: bool,
        state: &impl DynamicState<T>,
        factory: &impl ExpressionFactory<T>,
        allocator: &impl HeapAllocator<T>,
        cache: &mut impl EvaluationCache<T>,
    ) -> Option<T>;
    fn hoist_free_variables(
        &self,
        factory: &impl ExpressionFactory<T>,
        allocator: &impl HeapAllocator<T>,
    ) -> Option<T>;
    fn normalize(
        &self,
        factory: &impl ExpressionFactory<T>,
        allocator: &impl HeapAllocator<T>,
        cache: &mut impl EvaluationCache<T>,
    ) -> Option<T>;
}

pub trait Reducible<T: Expression> {
    fn is_reducible(&self) -> bool;
    fn reduce(
        &self,
        factory: &impl ExpressionFactory<T>,
        allocator: &impl HeapAllocator<T>,
        cache: &mut impl EvaluationCache<T>,
    ) -> Option<T>;
}

pub trait Applicable<T: Expression> {
    fn arity(&self) -> Option<Arity>;
    fn should_parallelize(&self, args: &[T]) -> bool;
    fn apply(
        &self,
        args: impl ExactSizeIterator<Item = T>,
        factory: &impl ExpressionFactory<T>,
        allocator: &impl HeapAllocator<T>,
        cache: &mut impl EvaluationCache<T>,
    ) -> Result<T, String>;
}

pub trait Evaluate<T: Expression> {
    fn evaluate(
        &self,
        state: &impl DynamicState<T>,
        factory: &impl ExpressionFactory<T>,
        allocator: &impl HeapAllocator<T>,
        cache: &mut impl EvaluationCache<T>,
    ) -> Option<EvaluationResult<T>>;
}

pub trait Internable {
    fn should_intern(&self, eager: Eagerness) -> bool;
}

pub trait SerializeJson {
    fn to_json(&self) -> Result<serde_json::Value, String>;
    /// Generate a JSON diff object that describes the changes needed for `self` to match `target` (both objects must be the same shape).
    fn patch(&self, target: &Self) -> Result<Option<serde_json::Value>, String>;
}

#[derive(Hash, Eq, PartialEq, Clone, Copy, Debug, Serialize, Deserialize)]
pub enum ArgType {
    /** Evaluate argument before function application, short-circuiting any signals encountered during evaluation */
    Strict,
    /** Evaluate argument before function application, passing signals into function body */
    Eager,
    /** Pass argument directly into function body without evaluating */
    Lazy,
}
impl ArgType {
    pub fn is_strict(&self) -> bool {
        match self {
            Self::Strict => true,
            _ => false,
        }
    }
    pub fn is_eager(&self) -> bool {
        match self {
            Self::Eager => true,
            _ => false,
        }
    }
    pub fn is_lazy(&self) -> bool {
        match self {
            Self::Lazy => true,
            _ => false,
        }
    }
}

#[derive(Hash, Eq, PartialEq, Clone, Copy, Debug)]
pub struct FunctionArity<const REQUIRED: usize, const OPTIONAL: usize> {
    pub required: [ArgType; REQUIRED],
    pub optional: [ArgType; OPTIONAL],
    pub variadic: Option<ArgType>,
}
impl<const REQUIRED: usize, const OPTIONAL: usize> FunctionArity<REQUIRED, OPTIONAL> {
    pub fn required(&self) -> &[ArgType] {
        &self.required
    }
    pub fn optional(&self) -> &[ArgType] {
        &self.optional
    }
    pub fn variadic(&self) -> Option<ArgType> {
        self.variadic
    }
}

#[derive(Hash, Eq, PartialEq, Clone, Copy, Debug)]
pub enum Arity {
    /** Homogeneous arity arguments all have the same eagerness requirements */
    Homogeneous(HomogeneousArity),
    /** Heterogeneous arity arguments can specify a mixture of eagerness requirements */
    Heterogeneous(HeterogeneousArity),
}
impl<const R: usize, const O: usize> From<&'static FunctionArity<R, O>> for Arity {
    fn from(definition: &'static FunctionArity<R, O>) -> Self {
        Self::Heterogeneous(HeterogeneousArity::from(definition))
    }
}
impl Arity {
    pub fn strict(required: usize, optional: usize, variadic: bool) -> Self {
        Self::Homogeneous(HomogeneousArity {
            arity_type: ArgType::Strict,
            required,
            optional,
            variadic,
        })
    }
    pub fn eager(required: usize, optional: usize, variadic: bool) -> Self {
        Self::Homogeneous(HomogeneousArity {
            arity_type: ArgType::Eager,
            required,
            optional,
            variadic,
        })
    }
    pub fn lazy(required: usize, optional: usize, variadic: bool) -> Self {
        Self::Homogeneous(HomogeneousArity {
            arity_type: ArgType::Lazy,
            required,
            optional,
            variadic,
        })
    }
    pub fn required(&self) -> impl ExactSizeIterator<Item = ArgType> + Clone {
        match self {
            Self::Homogeneous(arity) => PositionalArityIterator::Homogeneous(arity.required()),
            Self::Heterogeneous(arity) => PositionalArityIterator::Heterogeneous(arity.required()),
        }
    }
    pub fn optional(&self) -> impl ExactSizeIterator<Item = ArgType> + Clone {
        match self {
            Self::Homogeneous(arity) => PositionalArityIterator::Homogeneous(arity.optional()),
            Self::Heterogeneous(arity) => PositionalArityIterator::Heterogeneous(arity.optional()),
        }
    }
    pub fn variadic(&self) -> Option<ArgType> {
        match self {
            Self::Homogeneous(arity) => arity.variadic(),
            Self::Heterogeneous(arity) => arity.variadic(),
        }
    }
    pub fn partial(&self, offset: usize) -> Self {
        match self {
            Self::Homogeneous(arity) => Self::Homogeneous(arity.partial(offset)),
            Self::Heterogeneous(arity) => Self::Heterogeneous(arity.partial(offset)),
        }
    }
    pub fn iter(&self) -> impl Iterator<Item = ArgType> + Clone {
        self.required()
            .chain(self.optional())
            .chain(self.variadic().into_iter().flat_map(repeat))
    }
}
impl std::fmt::Display for Arity {
    fn fmt(&self, f: &mut std::fmt::Formatter<'_>) -> std::fmt::Result {
        match self {
            Self::Homogeneous(arity) => std::fmt::Display::fmt(arity, f),
            Self::Heterogeneous(arity) => std::fmt::Display::fmt(arity, f),
        }
    }
}
#[derive(Hash, Eq, PartialEq, Clone, Copy, Debug)]
pub struct HomogeneousArity {
    arity_type: ArgType,
    required: usize,
    optional: usize,
    variadic: bool,
}
impl HomogeneousArity {
    fn required(&self) -> HomogeneousArityIterator {
        HomogeneousArityIterator(self.required)
    }
    fn optional(&self) -> HomogeneousArityIterator {
        HomogeneousArityIterator(self.optional)
    }
    fn variadic(&self) -> Option<ArgType> {
        match self.variadic {
            true => Some(self.arity_type),
            false => None,
        }
    }
    fn partial(&self, offset: usize) -> Self {
        Self {
            arity_type: self.arity_type,
            required: self.required.saturating_sub(offset),
            optional: self
                .optional
                .saturating_sub(offset.saturating_sub(self.required)),
            variadic: self.variadic,
        }
    }
}
impl std::fmt::Display for HomogeneousArity {
    fn fmt(&self, f: &mut std::fmt::Formatter<'_>) -> std::fmt::Result {
        write!(
            f,
            "{}{}",
            self.required + self.optional,
            if self.variadic {
                String::from("+")
            } else {
                String::from("")
            }
        )
    }
}
#[derive(Hash, Eq, PartialEq, Clone, Copy, Debug)]
pub struct HeterogeneousArity {
    required: &'static [ArgType],
    optional: &'static [ArgType],
    variadic: Option<ArgType>,
}
impl<'a, const R: usize, const O: usize> From<&'static FunctionArity<R, O>> for HeterogeneousArity {
    fn from(definition: &'static FunctionArity<R, O>) -> Self {
        Self {
            required: definition.required(),
            optional: definition.optional(),
            variadic: definition.variadic(),
        }
    }
}
impl HeterogeneousArity {
    fn required(&self) -> HeterogeneousArityIterator {
        HeterogeneousArityIterator(self.required, 0)
    }
    fn optional(&self) -> HeterogeneousArityIterator {
        HeterogeneousArityIterator(self.optional, 0)
    }
    fn variadic(&self) -> Option<ArgType> {
        self.variadic
    }
    fn partial(&self, offset: usize) -> Self {
        Self {
            required: &self.required[offset.min(self.required.len())..],
            optional: &self.optional[offset
                .saturating_sub(self.required.len())
                .min(self.optional.len())..],
            variadic: self.variadic,
        }
    }
}
impl std::fmt::Display for HeterogeneousArity {
    fn fmt(&self, f: &mut std::fmt::Formatter<'_>) -> std::fmt::Result {
        write!(
            f,
            "{}{}",
            self.required.len() + self.optional.len(),
            if self.variadic.is_some() {
                String::from("+")
            } else {
                String::from("")
            }
        )
    }
}
#[derive(Clone, Copy, Debug)]
pub enum PositionalArityIterator {
    Homogeneous(HomogeneousArityIterator),
    Heterogeneous(HeterogeneousArityIterator),
}
impl Iterator for PositionalArityIterator {
    type Item = ArgType;
    fn next(&mut self) -> Option<Self::Item> {
        match self {
            Self::Homogeneous(iter) => iter.next(),
            Self::Heterogeneous(iter) => iter.next(),
        }
    }
    fn size_hint(&self) -> (usize, Option<usize>) {
        match self {
            Self::Homogeneous(iter) => iter.size_hint(),
            Self::Heterogeneous(iter) => iter.size_hint(),
        }
    }
    fn count(self) -> usize
    where
        Self: Sized,
    {
        match self {
            Self::Homogeneous(iter) => iter.count(),
            Self::Heterogeneous(iter) => iter.count(),
        }
    }
}
impl ExactSizeIterator for PositionalArityIterator {
    fn len(&self) -> usize {
        match self {
            Self::Homogeneous(iter) => iter.len(),
            Self::Heterogeneous(iter) => iter.len(),
        }
    }
}
#[derive(Clone, Copy, Debug)]
pub struct HomogeneousArityIterator(usize);
impl Iterator for HomogeneousArityIterator {
    type Item = ArgType;
    fn next(&mut self) -> Option<Self::Item> {
        let remaining = self.0;
        if remaining == 0 {
            None
        } else {
            self.0 -= 1;
            Some(ArgType::Lazy)
        }
    }
    fn size_hint(&self) -> (usize, Option<usize>) {
        let len = ExactSizeIterator::len(self);
        (len, Some(len))
    }
    fn count(self) -> usize
    where
        Self: Sized,
    {
        let len = ExactSizeIterator::len(&self);
        len
    }
}
impl ExactSizeIterator for HomogeneousArityIterator {
    fn len(&self) -> usize {
        let remaining = self.0;
        remaining
    }
}
#[derive(Clone, Copy, Debug)]
pub struct HeterogeneousArityIterator(&'static [ArgType], usize);
impl Iterator for HeterogeneousArityIterator {
    type Item = ArgType;
    fn next(&mut self) -> Option<Self::Item> {
        let args = self.0;
        let index = self.1;
        let arg = args.get(index)?;
        self.1 += 1;
        Some(*arg)
    }
    fn size_hint(&self) -> (usize, Option<usize>) {
        let len = ExactSizeIterator::len(self);
        (len, Some(len))
    }
    fn count(self) -> usize
    where
        Self: Sized,
    {
        let len = ExactSizeIterator::len(&self);
        len
    }
}
impl ExactSizeIterator for HeterogeneousArityIterator {
    fn len(&self) -> usize {
        let args = self.0;
        let index = self.1;
        let remaining = args.len() - index;
        remaining
    }
}

pub trait StringValue:
    std::cmp::Eq + std::cmp::PartialEq + std::clone::Clone + std::fmt::Debug + std::fmt::Display
where
    Self: std::marker::Sized,
{
    type StringRef<'a>: Deref<Target = str> + Into<String>
    where
        Self: 'a;
    fn id(&self) -> HashId;
    fn as_str<'a>(&'a self) -> Self::StringRef<'a>;
}
impl StringValue for String {
    type StringRef<'a> = &'a str
        where
            Self: 'a;
    fn id(&self) -> HashId {
        hash_object(self)
    }
    fn as_str<'a>(&'a self) -> Self::StringRef<'a> {
        self.as_str()
    }
}

pub type StateToken = HashId;

pub trait DynamicState<T> {
    fn id(&self) -> HashId;
    fn has(&self, key: &StateToken) -> bool;
    fn get(&self, key: &StateToken) -> Option<&T>;
}

pub struct StateCache<T: Expression> {
    hash: HashId,
    values: IntMap<StateToken, T>,
}
impl<T: Expression> Default for StateCache<T> {
    fn default() -> Self {
        Self {
            hash: FnvHasher::default().finish(),
            values: IntMap::default(),
        }
    }
}
impl<T: Expression> Hash for StateCache<T> {
    fn hash<H: std::hash::Hasher>(&self, state: &mut H) {
        state.write_u64(self.hash)
    }
}
impl<T: Expression> DynamicState<T> for StateCache<T> {
    fn id(&self) -> HashId {
        self.hash
    }
    fn has(&self, key: &StateToken) -> bool {
        self.values.contains_key(key)
    }
    fn get(&self, key: &StateToken) -> Option<&T> {
        self.values.get(key)
    }
}
impl<T: Expression> StateCache<T> {
    pub fn set(&mut self, key: StateToken, value: T) {
        let value_hash = value.id();
        let previous = self.values.insert(key, value);
        let has_changes = match &previous {
            Some(previous_value) => value_hash != previous_value.id(),
            None => true,
        };
        if has_changes {
            self.hash = {
                let mut hasher = FnvHasher::default();
                hasher.write_u64(self.hash);
                hasher.write_u64(key);
                hasher.write_u64(value_hash);
                hasher.finish()
            }
        }
    }
    pub fn remove(&mut self, key: &StateToken) -> Option<T> {
        let result = self.values.remove(key);
        if result.is_some() {
            let mut hasher = FnvHasher::default();
            hasher.write_u64(self.hash);
            hasher.write_u64(*key);
            hasher.write_u8(0);
            self.hash = hasher.finish();
        }
        result
    }
    pub fn extend(&mut self, entries: impl IntoIterator<Item = (StateToken, T)>) {
        let mut hasher = FnvHasher::default();
        hasher.write_u64(self.hash);
        for (key, value) in entries {
            hasher.write_u64(key);
            hasher.write_u64(value.id());
            self.set(key, value);
        }
        self.hash = hasher.finish();
    }
    pub fn gc(&mut self, retained_keys: &DependencyList) {
        let mut hasher = FnvHasher::default();
        hasher.write_u64(self.hash);
        self.values.retain(|key, _| {
            if retained_keys.contains(*key) {
                true
            } else {
                hasher.write_u64(*key);
                hasher.write_u8(0);
                false
            }
        });
        self.values.shrink_to_fit();
        self.hash = hasher.finish();
    }
    pub fn len(&self) -> usize {
        self.values.len()
    }
}
impl<T: Expression> FromIterator<(StateToken, T)> for StateCache<T> {
    fn from_iter<I: IntoIterator<Item = (StateToken, T)>>(iter: I) -> Self {
        let mut hasher = FnvHasher::default();
        let mut values = IntMap::default();
        for (key, value) in iter {
            hasher.write_u64(key);
            hasher.write_u64(value.id());
            values.insert(key, value);
        }
        Self {
            hash: hasher.finish(),
            values,
        }
    }
}
impl<T: Expression> DynamicState<T> for Rc<StateCache<T>> {
    fn id(&self) -> HashId {
        (&**self).id()
    }
    fn has(&self, key: &StateToken) -> bool {
        (&**self).has(key)
    }
    fn get(&self, key: &StateToken) -> Option<&T> {
        (&**self).get(key)
    }
}
impl<T: Expression> DynamicState<T> for Arc<StateCache<T>> {
    fn id(&self) -> HashId {
        (&**self).id()
    }
    fn has(&self, key: &StateToken) -> bool {
        (&**self).has(key)
    }
    fn get(&self, key: &StateToken) -> Option<&T> {
        (&**self).get(key)
    }
}

pub fn hash_state_values<T: Expression>(
    state: &impl DynamicState<T>,
    state_tokens: impl IntoIterator<Item = StateToken>,
) -> HashId {
    let mut hasher = FnvHasher::default();
    for state_token in state_tokens {
        match state.get(&state_token) {
            None => hasher.write_u8(0),
            Some(value) => hasher.write_u64(value.id()),
        }
    }
    hasher.finish()
}

pub type StackOffset = usize;

pub trait ExpressionFactory<T: Expression> {
    fn create_nil_term(&self) -> T;
    fn create_boolean_term(&self, value: bool) -> T;
    fn create_int_term(&self, value: IntValue) -> T;
    fn create_float_term(&self, value: FloatValue) -> T;
    fn create_string_term(&self, value: T::String) -> T;
    fn create_symbol_term(&self, value: SymbolId) -> T;
    fn create_timestamp_term(&self, millis: TimestampValue) -> T;
    fn create_variable_term(&self, offset: StackOffset) -> T;
    fn create_effect_term(&self, condition: T::Signal) -> T;
    fn create_let_term(&self, initializer: T, body: T) -> T;
    fn create_lambda_term(&self, num_args: StackOffset, body: T) -> T;
    fn create_application_term(&self, target: T, args: T::ExpressionList) -> T;
    fn create_partial_application_term(&self, target: T, args: T::ExpressionList) -> T;
    fn create_recursive_term(&self, factory: T) -> T;
    fn create_builtin_term(&self, target: impl Into<T::Builtin>) -> T;
    fn create_compiled_function_term(
        &self,
        address: InstructionPointer,
        hash: HashId,
        required_args: StackOffset,
        optional_args: StackOffset,
        variadic_args: bool,
    ) -> T;
    fn create_record_term(&self, prototype: T::StructPrototype, fields: T::ExpressionList) -> T;
    fn create_lazy_record_term(
        &self,
        prototype: T::StructPrototype,
        fields: T::ExpressionList,
        eagerness: impl IntoIterator<Item = ArgType, IntoIter = impl ExactSizeIterator<Item = ArgType>>,
    ) -> T;
    fn create_constructor_term(&self, prototype: T::StructPrototype) -> T;
    fn create_list_term(&self, items: T::ExpressionList) -> T;
    fn create_hashmap_term(
        &self,
        entries: impl IntoIterator<Item = (T, T), IntoIter = impl ExactSizeIterator<Item = (T, T)>>,
    ) -> T;
    fn create_hashset_term(
        &self,
        values: impl IntoIterator<Item = T, IntoIter = impl ExactSizeIterator<Item = T>>,
    ) -> T;
    fn create_signal_term(&self, signals: T::SignalList) -> T;

    fn match_nil_term<'a>(&self, expression: &'a T) -> Option<&'a T::NilTerm>;
    fn match_boolean_term<'a>(&self, expression: &'a T) -> Option<&'a T::BooleanTerm>;
    fn match_int_term<'a>(&self, expression: &'a T) -> Option<&'a T::IntTerm>;
    fn match_float_term<'a>(&self, expression: &'a T) -> Option<&'a T::FloatTerm>;
    fn match_string_term<'a>(&self, expression: &'a T) -> Option<&'a T::StringTerm>;
    fn match_symbol_term<'a>(&self, expression: &'a T) -> Option<&'a T::SymbolTerm>;
    fn match_timestamp_term<'a>(&self, expression: &'a T) -> Option<&'a T::TimestampTerm>;
    fn match_variable_term<'a>(&self, expression: &'a T) -> Option<&'a T::VariableTerm>;
    fn match_effect_term<'a>(&self, expression: &'a T) -> Option<&'a T::EffectTerm>;
    fn match_let_term<'a>(&self, expression: &'a T) -> Option<&'a T::LetTerm>;
    fn match_lambda_term<'a>(&self, expression: &'a T) -> Option<&'a T::LambdaTerm>;
    fn match_application_term<'a>(&self, expression: &'a T) -> Option<&'a T::ApplicationTerm>;
    fn match_partial_application_term<'a>(
        &self,
        expression: &'a T,
    ) -> Option<&'a T::PartialApplicationTerm>;
    fn match_recursive_term<'a>(&self, expression: &'a T) -> Option<&'a T::RecursiveTerm>;
    fn match_builtin_term<'a>(&self, expression: &'a T) -> Option<&'a T::BuiltinTerm>;
    fn match_compiled_function_term<'a>(
        &self,
        target: &'a T,
    ) -> Option<&'a T::CompiledFunctionTerm>;
    fn match_record_term<'a>(&self, expression: &'a T) -> Option<&'a T::RecordTerm>;
    fn match_lazy_record_term<'a>(&self, expression: &'a T) -> Option<&'a T::LazyRecordTerm>;
    fn match_constructor_term<'a>(&self, expression: &'a T) -> Option<&'a T::ConstructorTerm>;
    fn match_list_term<'a>(&self, expression: &'a T) -> Option<&'a T::ListTerm>;
    fn match_hashmap_term<'a>(&self, expression: &'a T) -> Option<&'a T::HashmapTerm>;
    fn match_hashset_term<'a>(&self, expression: &'a T) -> Option<&'a T::HashsetTerm>;
    fn match_signal_term<'a>(&self, expression: &'a T) -> Option<&'a T::SignalTerm>;
}

pub trait HeapAllocator<T: Expression> {
    fn create_list(
        &self,
        expressions: impl IntoIterator<Item = T, IntoIter = impl ExactSizeIterator<Item = T>>,
    ) -> T::ExpressionList;
    fn create_unsized_list(&self, expressions: impl IntoIterator<Item = T>) -> T::ExpressionList;
    fn create_sized_list(
        &self,
        size: usize,
        expressions: impl IntoIterator<Item = T>,
    ) -> T::ExpressionList;
    fn create_empty_list(&self) -> T::ExpressionList;
    fn create_unit_list(&self, value: T) -> T::ExpressionList;
    fn create_pair(&self, left: T, right: T) -> T::ExpressionList;
    fn create_triple(&self, first: T, second: T, third: T) -> T::ExpressionList;
    fn clone_list<'a>(&self, expressions: T::ExpressionListRef<'a>) -> T::ExpressionList
    where
        Self: 'a;
    fn create_signal_list(&self, signals: impl IntoIterator<Item = T::Signal>) -> T::SignalList;
    fn create_struct_prototype(&self, keys: T::ExpressionList) -> T::StructPrototype;
    fn clone_struct_prototype<'a>(
        &self,
        prototype: T::StructPrototypeRef<'a>,
    ) -> T::StructPrototype
    where
        Self: 'a;
    fn create_signal(&self, signal_type: SignalType<T>) -> T::Signal;
    fn clone_signal<'a>(&self, signal: T::SignalRef<'a>) -> T::Signal
    where
        Self: 'a;
    fn create_string(&self, value: impl Into<String>) -> T::String;
    fn create_static_string(&self, value: &'static str) -> T::String;
    fn clone_string<'a>(&self, value: T::StringRef<'a>) -> T::String
    where
        Self: 'a;
}

#[derive(Hash, Eq, PartialEq, Clone, Copy, Debug, Serialize)]
pub enum Eagerness {
    Eager,
    Lazy,
}
impl Eagerness {
    pub fn is_eager(&self) -> bool {
        match self {
            Eagerness::Eager => true,
            _ => false,
        }
    }
    pub fn is_lazy(&self) -> bool {
        match self {
            Eagerness::Lazy => true,
            _ => false,
        }
    }
}

pub type SignalId = HashId;

#[derive(Eq, PartialEq, Clone, Debug, Serialize, Deserialize)]
pub enum SignalType<T: Expression> {
    Error {
        payload: T,
    },
    Pending,
    Custom {
        effect_type: T,
        payload: T,
        token: T,
    },
}

impl<T: Expression> Hash for SignalType<T> {
    fn hash<H: Hasher>(&self, state: &mut H) {
        core::mem::discriminant(self).hash(state);
        match self {
            Self::Error { payload } => {
                payload.id().hash(state);
            }
            Self::Pending => {}
            Self::Custom {
                effect_type,
                payload,
                token,
            } => {
                effect_type.id().hash(state);
                payload.id().hash(state);
                token.id().hash(state);
            }
        }
    }
}

impl<T: Expression> std::fmt::Display for SignalType<T> {
    fn fmt(&self, f: &mut std::fmt::Formatter<'_>) -> std::fmt::Result {
        match self {
            Self::Error { payload } => write!(f, "error<{}>", payload),
            Self::Pending => write!(f, "pending"),
            Self::Custom {
                effect_type,
                payload,
                token,
            } => write!(f, "custom<{effect_type}:{payload}:{token}>"),
        }
    }
}

#[derive(Eq, PartialEq, Copy, Clone, Debug)]
enum SubstitutionPatterns<'a, T: Expression> {
    Variable(&'a Vec<(StackOffset, T)>, Option<ScopeOffset>),
    #[allow(dead_code)]
    Offset(ScopeOffset),
}

impl<'a, T: Expression> Hash for SubstitutionPatterns<'a, T> {
    fn hash<H: Hasher>(&self, state: &mut H) {
        core::mem::discriminant(self).hash(state);
        match self {
            SubstitutionPatterns::Variable(vec, offset) => {
                offset.hash(state);
                for (i, var) in vec.iter() {
                    i.hash(state);
                    state.write_u64(var.id())
                }
            }
            SubstitutionPatterns::Offset(offset) => offset.hash(state),
        }
    }
}

#[derive(Eq, PartialEq, Debug)]
pub struct Substitutions<'a, T: Expression> {
    entries: SubstitutionPatterns<'a, T>,
    min_depth: StackOffset,
    offset: StackOffset,
}

impl<'a, T: Expression> Hash for Substitutions<'a, T> {
    fn hash<H: Hasher>(&self, state: &mut H) {
        self.entries.hash(state);
        self.min_depth.hash(state);
        self.offset.hash(state);
    }
}

#[derive(Hash, Eq, PartialEq, Debug, Clone, Copy)]
pub enum ScopeOffset {
    Wrap(usize),
    Unwrap(usize),
}
impl<'a, T: Expression + Rewritable<T>> Substitutions<'a, T> {
    pub fn named(entries: &'a Vec<(StackOffset, T)>, scope_offset: Option<ScopeOffset>) -> Self {
        Self {
            entries: SubstitutionPatterns::Variable(entries, scope_offset),
            min_depth: entries
                .iter()
                .map(|(offset, _)| offset)
                .fold(StackOffset::MAX, |acc, offset| acc.min(*offset)),
            offset: 0,
        }
    }
    pub fn increase_scope_offset(depth: StackOffset, min_depth: StackOffset) -> Self {
        Self {
            entries: SubstitutionPatterns::Offset(ScopeOffset::Wrap(depth)),
            min_depth,
            offset: 0,
        }
    }
    pub fn decrease_scope_offset(depth: StackOffset, min_depth: StackOffset) -> Self {
        Self {
            entries: SubstitutionPatterns::Offset(ScopeOffset::Unwrap(depth)),
            min_depth,
            offset: 0,
        }
    }
    pub fn offset(&self, offset: StackOffset) -> Self {
        Self {
            entries: self.entries.clone(),
            min_depth: self.min_depth,
            offset: self.offset + offset,
        }
    }
    pub fn can_skip(&self, expression: &impl GraphNode) -> bool {
        let capture_depth = expression.capture_depth();
        if capture_depth == 0 {
            true
        } else {
            expression.capture_depth() - 1 < self.min_depth + self.offset
        }
    }
    pub fn substitute_variable(
        &self,
        offset: StackOffset,
        factory: &impl ExpressionFactory<T>,
        allocator: &impl HeapAllocator<T>,
        cache: &mut impl EvaluationCache<T>,
    ) -> Option<T> {
        if offset < self.min_depth + self.offset {
            return None;
        }
        let (entries, scope_offset) = match self.entries {
            SubstitutionPatterns::Variable(entries, scope_offset) => {
                Some((Some(entries), scope_offset))
            }
            SubstitutionPatterns::Offset(scope_offset) => Some((None, Some(scope_offset))),
        }?;

        let target_offset = offset - self.offset;
        let replacement = entries.and_then(|entries| {
            entries.iter().find_map(|(offset, replacement)| {
                if *offset == target_offset {
                    Some(replacement)
                } else {
                    None
                }
            })
        });
        match replacement {
            Some(replacement) => Some(
                replacement
                    .substitute_static(
                        &Substitutions::increase_scope_offset(self.offset, 0),
                        factory,
                        allocator,
                        cache,
                    )
                    .unwrap_or_else(|| replacement.clone()),
            ),
            None => match scope_offset {
                Some(scope_offset) => {
                    let target_offset = match scope_offset {
                        ScopeOffset::Wrap(scope_offset) => offset + scope_offset,
                        ScopeOffset::Unwrap(scope_offset) => offset - scope_offset,
                    };
                    if target_offset != offset {
                        Some(factory.create_variable_term(target_offset))
                    } else {
                        None
                    }
                }
                _ => None,
            },
        }
    }
}

#[derive(Default, Eq, PartialEq, Clone, Debug)]
pub struct DependencyList {
    state_tokens: IntSet<StateToken>,
}
impl Extend<StateToken> for DependencyList {
    fn extend<T: IntoIterator<Item = StateToken>>(&mut self, state_tokens: T) {
        self.state_tokens.extend(state_tokens);
    }
}
impl Extend<DependencyList> for DependencyList {
    fn extend<T: IntoIterator<Item = DependencyList>>(&mut self, values: T) {
        self.extend(values.into_iter().flatten())
    }
}
impl DependencyList {
    pub fn empty() -> Self {
        Self::default()
    }
    pub fn of(state_token: StateToken) -> Self {
        Self {
            state_tokens: IntSet::from_iter(once(state_token)),
        }
    }
    pub fn len(&self) -> usize {
        self.state_tokens.len()
    }
    pub fn is_empty(&self) -> bool {
        self.state_tokens.is_empty()
    }
    pub fn contains(&self, state_token: StateToken) -> bool {
        self.state_tokens.contains(&state_token)
    }
    pub fn insert(&mut self, state_token: StateToken) {
        self.state_tokens.insert(state_token);
    }
    pub fn union(mut self, other: Self) -> Self {
        if self.is_empty() {
            other
        } else {
            self.extend(other);
            self
        }
    }
    pub fn iter(&self) -> impl Iterator<Item = StateToken> + ExactSizeIterator + '_ {
        self.state_tokens.iter().copied()
    }
}
impl FromIterator<StateToken> for DependencyList {
    fn from_iter<T: IntoIterator<Item = StateToken>>(iter: T) -> Self {
        Self {
            state_tokens: iter.into_iter().collect(),
        }
    }
}
impl IntoIterator for DependencyList {
    type Item = StateToken;
    type IntoIter = std::collections::hash_set::IntoIter<StateToken>;
    fn into_iter(self) -> Self::IntoIter {
        self.state_tokens.into_iter()
    }
}
impl<'a> IntoIterator for &'a DependencyList {
    type Item = StateToken;
    type IntoIter = std::iter::Copied<std::collections::hash_set::Iter<'a, StateToken>>;
    fn into_iter(self) -> Self::IntoIter {
        self.state_tokens.iter().copied()
    }
}
impl serde::Serialize for DependencyList {
    fn serialize<S>(&self, serializer: S) -> Result<S::Ok, S::Error>
    where
        S: serde::Serializer,
    {
        SerializedDependencyList::from(self).serialize(serializer)
    }
}
impl<'de> serde::Deserialize<'de> for DependencyList {
    fn deserialize<D>(deserializer: D) -> Result<Self, D::Error>
    where
        D: serde::Deserializer<'de>,
    {
        SerializedDependencyList::deserialize(deserializer).map(Into::into)
    }
}
#[derive(Debug, Serialize, Deserialize)]
struct SerializedDependencyList(Vec<StateToken>);
impl<'a> From<&'a DependencyList> for SerializedDependencyList {
    fn from(value: &'a DependencyList) -> Self {
        let DependencyList { state_tokens } = value;
        SerializedDependencyList(state_tokens.iter().cloned().collect())
    }
}
impl From<SerializedDependencyList> for DependencyList {
    fn from(value: SerializedDependencyList) -> Self {
        let SerializedDependencyList(state_tokens) = value;
        Self::from_iter(state_tokens)
    }
}

pub fn match_typed_expression_list<'a, T: Expression + 'a, V, E>(
    expressions: impl IntoIterator<Item = &'a T, IntoIter = impl ExactSizeIterator<Item = &'a T>>,
    matcher: impl Fn(&'a T) -> Option<V>,
    err: impl Fn(&'a T) -> E,
) -> Result<impl IntoIterator<Item = V, IntoIter = impl ExactSizeIterator<Item = V>>, E> {
    expressions
        .into_iter()
        .map(|item| matcher(item).ok_or_else(|| err(item)))
        // TODO: Avoid intermediate allocation
        .collect::<Result<Vec<_>, _>>()
}

pub fn transform_expression_list<T: Expression>(
    expressions: &T::ExpressionList,
    allocator: &impl HeapAllocator<T>,
    mut transform: impl FnMut(&T) -> Option<T>,
) -> Option<T::ExpressionList> {
    match transform_expression_list_values(
        expressions,
<<<<<<< HEAD
        |_index, item| transform(item),
        |_index, item| item.as_deref().clone(),
=======
        {
            let mut transform = transform;
            move |_index, item| transform(item)
        },
        |item| item.as_deref().clone(),
>>>>>>> fcd2bb45
    ) {
        None => None,
        Some(values) => Some(allocator.create_list(values)),
    }
}

pub fn transform_expression_list_values<T: Expression, V>(
    expressions: &T::ExpressionList,
    mut transform: impl FnMut(usize, &T) -> Option<V>,
<<<<<<< HEAD
    mut initialize: impl FnMut(usize, &T) -> V,
=======
    mut initialize: impl FnMut(&T) -> V,
>>>>>>> fcd2bb45
) -> Option<Vec<V>> {
    // Create a lazy iterator that collects transformed values along with their indices
    // Note that we don't pre-emptively collect the iterator because there might be no transformed expressions,
    // in which case we don't need to allocate a vector
<<<<<<< HEAD
    let mut iter = expressions.iter().enumerate().filter_map(|(index, item)| {
        transform(index, item.as_deref()).map(|result| (index, result))
    });
=======
    let mut iter = expressions
        .iter()
        .enumerate()
        .map(|(index, item)| transform(index, item.as_deref()))
        .enumerate()
        .filter_map(|(index, result)| result.map(|result| (index, result)));
>>>>>>> fcd2bb45
    // Pull the first value from the iterator, returning if there were no transformed expressions
    let (index, replaced) = iter.next()?;
    let mut results = expressions
        .iter()
        .enumerate()
        .map(|(index, item)| initialize(index, item.as_deref()))
        .collect::<Vec<_>>();
    results[index] = replaced;
    // Post-fill with the remaining transformed expressions
    for (index, replaced) in iter {
        results[index] = replaced;
    }
    Some(results)
}

pub fn evaluate<T: Expression + Rewritable<T> + Reducible<T> + Evaluate<T>>(
    expression: &T,
    state: &impl DynamicState<T>,
    factory: &impl ExpressionFactory<T>,
    allocator: &impl HeapAllocator<T>,
    cache: &mut impl EvaluationCache<T>,
) -> EvaluationResult<T> {
    expression
        .evaluate(state, factory, allocator, cache)
        .unwrap_or_else(|| EvaluationResult::new(expression.clone(), DependencyList::empty()))
}

#[derive(Clone, Eq, PartialEq, Debug, Serialize, Deserialize)]
pub struct EvaluationResult<T: Expression> {
    result: T,
    dependencies: DependencyList,
}
impl<T: Expression> EvaluationResult<T> {
    pub fn new(result: T, dependencies: DependencyList) -> Self {
        EvaluationResult {
            result,
            dependencies,
        }
    }
    pub fn result(&self) -> &T {
        &self.result
    }
    pub fn dependencies(&self) -> &DependencyList {
        &self.dependencies
    }
    pub fn into_parts(self) -> (T, DependencyList) {
        (self.result, self.dependencies)
    }
    pub fn with_dependencies(self, dependencies: DependencyList) -> Self {
        Self {
            result: self.result,
            dependencies: self.dependencies.union(dependencies),
        }
    }
}

pub trait ModuleLoader {
    type Output: Expression;
    fn load(&self, import_path: &str, current_path: &Path) -> Option<Result<Self::Output, String>>;
}

pub fn validate_function_application_arity<T: Expression>(
    target: &T,
    arity: &Arity,
    num_args: usize,
) -> Result<usize, String> {
    let num_required_args = arity.required().len();
    let num_optional_args = arity.optional().len();
    if num_args < num_required_args {
        Err(format!(
            "{}: Expected {} {}, received {}",
            target,
            num_required_args,
            if num_optional_args > 0 || arity.variadic().is_some() {
                "or more arguments"
            } else if num_required_args != 1 {
                "arguments"
            } else {
                "argument"
            },
            num_args,
        ))
    } else {
        let num_args = match arity.variadic() {
            Some(_) => num_args,
            None => num_args.min(num_required_args + num_optional_args),
        };
        Ok(num_args)
    }
}

pub fn create_record<T: Expression>(
    properties: impl IntoIterator<Item = (T, T)>,
    factory: &impl ExpressionFactory<T>,
    allocator: &impl HeapAllocator<T>,
) -> T {
    let (keys, values): (Vec<_>, Vec<_>) = properties.into_iter().unzip();
    factory.create_record_term(
        allocator.create_struct_prototype(allocator.create_list(keys)),
        allocator.create_list(values),
    )
}

pub fn apply_function<T: Expression + Applicable<T>>(
    target: &T,
    args: impl IntoIterator<Item = T, IntoIter = impl ExactSizeIterator<Item = T>>,
    factory: &impl ExpressionFactory<T>,
    allocator: &impl HeapAllocator<T>,
    cache: &mut impl EvaluationCache<T>,
) -> T {
    target
        .apply(args.into_iter(), factory, allocator, cache)
        .unwrap_or_else(|error| {
            create_error_expression(
                factory.create_string_term(allocator.create_string(error)),
                factory,
                allocator,
            )
        })
}

pub fn create_pending_expression<T: Expression>(
    factory: &impl ExpressionFactory<T>,
    allocator: &impl HeapAllocator<T>,
) -> T {
    factory.create_signal_term(
        allocator.create_signal_list(once(allocator.create_signal(SignalType::Pending))),
    )
}

pub fn create_error_expression<T: Expression>(
    payload: T,
    factory: &impl ExpressionFactory<T>,
    allocator: &impl HeapAllocator<T>,
) -> T {
    factory.create_signal_term(
        allocator.create_signal_list(once(allocator.create_signal(SignalType::Error { payload }))),
    )
}

pub fn get_short_circuit_signal<T: Expression>(
    args: &[T],
    arity: &Arity,
    factory: &impl ExpressionFactory<T>,
    allocator: &impl HeapAllocator<T>,
) -> Option<T> {
    get_combined_short_circuit_signal(
        get_num_short_circuit_signals(args.iter().cloned(), arity, factory),
        args.iter().cloned(),
        arity,
        factory,
        allocator,
    )
}

#[derive(Eq, PartialEq, Copy, Clone, Debug)]
pub enum ShortCircuitCount {
    None,
    Single,
    Multiple,
}
impl ShortCircuitCount {
    pub fn increment(&mut self) {
        *self = match self {
            Self::None => Self::Single,
            Self::Single => Self::Multiple,
            Self::Multiple => Self::Multiple,
        }
    }
}

pub fn get_num_short_circuit_signals<T: Expression>(
    args: impl IntoIterator<Item = T>,
    arity: &Arity,
    factory: &impl ExpressionFactory<T>,
) -> ShortCircuitCount {
    let short_circuit_args = args
        .into_iter()
        .zip(arity.iter())
        .filter(|(arg, arg_type)| match arg_type {
            ArgType::Strict => factory.match_signal_term(&arg).is_some(),
            _ => false,
        });
    let mut num_short_circuit_args = ShortCircuitCount::None;
    for _ in short_circuit_args {
        if let ShortCircuitCount::None = num_short_circuit_args {
            num_short_circuit_args = ShortCircuitCount::Single;
        } else {
            return ShortCircuitCount::Multiple;
        }
    }
    num_short_circuit_args
}

pub fn get_combined_short_circuit_signal<T: Expression>(
    num_short_circuit_args: ShortCircuitCount,
    args: impl IntoIterator<Item = T>,
    arity: &Arity,
    factory: &impl ExpressionFactory<T>,
    allocator: &impl HeapAllocator<T>,
) -> Option<T> {
    match num_short_circuit_args.into() {
        ShortCircuitCount::None => None,
        ShortCircuitCount::Single => Some(
            filter_short_circuit_args(args, arity, factory)
                .into_iter()
                .map(|(arg, _)| arg)
                .next()
                .unwrap(),
        ),
        ShortCircuitCount::Multiple => {
            let combined_signal = factory.create_signal_term(allocator.create_signal_list(
                filter_short_circuit_args(args, arity, factory).fold(
                    // TODO: avoid unnecessary intermediate allocations
                    Vec::<T::Signal>::new(),
                    |mut results, (_, signal)| {
                        results.extend(
                            signal
                                .signals()
                                .as_deref()
                                .iter()
                                .map(|item| item.as_deref().clone()),
                        );
                        results
                    },
                ),
            ));
            Some(combined_signal)
        }
    }
}

fn filter_short_circuit_args<'a, T: Expression + 'a>(
    args: impl IntoIterator<Item = T, IntoIter = impl Iterator<Item = T> + 'a>,
    arity: &Arity,
    matcher: &'a impl ExpressionFactory<T>,
) -> impl Iterator<Item = (T, T::SignalTerm)> + 'a {
    args.into_iter()
        .zip(arity.iter())
        .filter_map(|(arg, arg_type)| match arg_type {
            ArgType::Strict => matcher
                .match_signal_term(&arg)
                .map(|value| value.clone())
                .map(|signal| (arg, signal)),
            ArgType::Eager | ArgType::Lazy => None,
        })
}

pub fn get_hashmap_entries<'a, T: Expression + 'a>(
    target: &'a T::HashmapTerm,
    factory: &'a impl ExpressionFactory<T>,
    allocator: &'a impl HeapAllocator<T>,
) -> impl IntoIterator<Item = T, IntoIter = impl ExactSizeIterator<Item = T> + 'a> + 'a {
    target
        .keys()
        .map(|item| item.as_deref().clone())
        .zip(target.values().map(|item| item.as_deref().clone()))
        .map(move |(key, value)| factory.create_list_term(allocator.create_pair(key, value)))
}

pub fn deduplicate_hashmap_entries<T: Expression>(keys: &[T], values: &[T]) -> Option<Vec<(T, T)>> {
    let lookup = build_hashmap_lookup_table(keys.iter().cloned());
    if lookup.len() == keys.len() {
        None
    } else {
        let (entries, _) = keys.iter().fold(
            (Vec::with_capacity(lookup.len()), HashSet::new()),
            |results, key| {
                let (mut deduplicated_entries, mut processed_keys) = results;
                let key_hash = key.id();
                if !processed_keys.contains(&key_hash) {
                    let target_index = *lookup.get(&key_hash).unwrap();
                    let value = values.get(target_index).unwrap();
                    deduplicated_entries.push((key.clone(), value.clone()));
                    processed_keys.insert(key_hash);
                }
                (deduplicated_entries, processed_keys)
            },
        );
        Some(entries)
    }
}

pub fn build_hashmap_lookup_table<T: Expression>(
    keys: impl IntoIterator<Item = T, IntoIter = impl ExactSizeIterator<Item = T>>,
) -> IntMap<HashId, usize> {
    keys.into_iter()
        .enumerate()
        .map(|(index, key)| (key.id(), index))
        .collect()
}

pub fn deduplicate_hashset_entries<T: Expression>(values: &[T]) -> Option<Vec<T>> {
    let lookup = build_hashset_lookup_table(values.iter().cloned());
    if lookup.len() == values.len() {
        None
    } else {
        let (values, _) = values.iter().fold(
            (Vec::with_capacity(lookup.len()), HashSet::new()),
            |results, value| {
                let (mut deduplicated_values, mut processed_values) = results;
                let value_hash = value.id();
                if !processed_values.contains(&value_hash) {
                    deduplicated_values.push(value.clone());
                    processed_values.insert(value_hash);
                }
                (deduplicated_values, processed_values)
            },
        );
        Some(values)
    }
}

pub fn build_hashset_lookup_table<T: Expression>(
    values: impl IntoIterator<Item = T, IntoIter = impl ExactSizeIterator<Item = T>>,
) -> HashSet<HashId> {
    let values = values.into_iter();
    values.into_iter().map(|value| value.id()).collect()
}

#[cfg(test)]
mod tests {
    use super::*;

    #[test]
    fn arity() {
        trait MyApplicable {
            fn required_args(&self) -> &[ArgType];
            fn optional_args(&self) -> &[ArgType];
            fn variadic_args(&self) -> Option<ArgType>;
        }
        const FOO_ARITY: FunctionArity<3, 1> = FunctionArity {
            required: [ArgType::Strict, ArgType::Lazy, ArgType::Lazy],
            optional: [ArgType::Strict],
            variadic: None,
        };
        struct Foo {}
        impl MyApplicable for Foo {
            fn required_args(&self) -> &[ArgType] {
                &FOO_ARITY.required()
            }
            fn optional_args(&self) -> &[ArgType] {
                &FOO_ARITY.optional()
            }
            fn variadic_args(&self) -> Option<ArgType> {
                FOO_ARITY.variadic()
            }
        }
        let expression = Foo {};
        assert_eq!(expression.required_args().len(), 3);
        assert_eq!(expression.optional_args().len(), 1);
        assert_eq!(
            expression
                .required_args()
                .iter()
                .map(|arg| match arg {
                    ArgType::Strict => String::from("strict"),
                    ArgType::Eager => String::from("eager"),
                    ArgType::Lazy => String::from("lazy"),
                })
                .collect::<String>(),
            "strictlazylazy"
        );
        struct Bar {
            offset: usize,
        }
        impl MyApplicable for Bar {
            fn required_args(&self) -> &[ArgType] {
                &FOO_ARITY.required()[self.offset.min(FOO_ARITY.required().len())..]
            }
            fn optional_args(&self) -> &[ArgType] {
                &FOO_ARITY.optional()[self.offset.saturating_sub(FOO_ARITY.required().len())..]
            }
            fn variadic_args(&self) -> Option<ArgType> {
                FOO_ARITY.variadic()
            }
        }
        let expression = Bar { offset: 4 };
        assert_eq!(expression.required_args().len(), 0);
        assert_eq!(expression.optional_args().len(), 0);
        assert_eq!(
            expression
                .required_args()
                .iter()
                .map(|arg| match arg {
                    ArgType::Strict => String::from("strict"),
                    ArgType::Eager => String::from("eager"),
                    ArgType::Lazy => String::from("lazy"),
                })
                .collect::<String>(),
            ""
        );
    }
}<|MERGE_RESOLUTION|>--- conflicted
+++ resolved
@@ -1576,16 +1576,8 @@
 ) -> Option<T::ExpressionList> {
     match transform_expression_list_values(
         expressions,
-<<<<<<< HEAD
         |_index, item| transform(item),
         |_index, item| item.as_deref().clone(),
-=======
-        {
-            let mut transform = transform;
-            move |_index, item| transform(item)
-        },
-        |item| item.as_deref().clone(),
->>>>>>> fcd2bb45
     ) {
         None => None,
         Some(values) => Some(allocator.create_list(values)),
@@ -1595,27 +1587,14 @@
 pub fn transform_expression_list_values<T: Expression, V>(
     expressions: &T::ExpressionList,
     mut transform: impl FnMut(usize, &T) -> Option<V>,
-<<<<<<< HEAD
     mut initialize: impl FnMut(usize, &T) -> V,
-=======
-    mut initialize: impl FnMut(&T) -> V,
->>>>>>> fcd2bb45
 ) -> Option<Vec<V>> {
     // Create a lazy iterator that collects transformed values along with their indices
     // Note that we don't pre-emptively collect the iterator because there might be no transformed expressions,
     // in which case we don't need to allocate a vector
-<<<<<<< HEAD
     let mut iter = expressions.iter().enumerate().filter_map(|(index, item)| {
         transform(index, item.as_deref()).map(|result| (index, result))
     });
-=======
-    let mut iter = expressions
-        .iter()
-        .enumerate()
-        .map(|(index, item)| transform(index, item.as_deref()))
-        .enumerate()
-        .filter_map(|(index, result)| result.map(|result| (index, result)));
->>>>>>> fcd2bb45
     // Pull the first value from the iterator, returning if there were no transformed expressions
     let (index, replaced) = iter.next()?;
     let mut results = expressions
