// SPDX-FileCopyrightText: 2023 Marshall Wace <opensource@mwam.com>
// SPDX-License-Identifier: Apache-2.0
// SPDX-FileContributor: Tim Kendrick <t.kendrick@mwam.com> https://github.com/timkendrickmw
// SPDX-FileContributor: Chris Campbell <c.campbell@mwam.com> https://github.com/c-campbell-mwam
// SPDX-FileContributor: Jordan Hall <j.hall@mwam.com> https://github.com/j-hall-mwam
use std::{
    collections::HashSet,
    convert::TryFrom,
    hash::{Hash, Hasher},
    iter::{once, repeat, FromIterator},
    marker::PhantomData,
    ops::Deref,
    path::Path,
    rc::Rc,
    sync::Arc,
};

use serde::{Deserialize, Serialize};
pub use uuid::{uuid, Uuid};

pub use crate::cache::EvaluationCache;
use crate::hash::{hash_object, FnvHasher, HashId, IntMap, IntSet};

pub type IntValue = i64;
pub type FloatValue = f64;
pub type SymbolId = u32;
/// Timestamp expressed as milliseconds since UNIX epoch
pub type TimestampValue = i64;

pub fn is_integer(value: FloatValue) -> bool {
    as_integer(value).is_some()
}

pub fn as_integer(value: FloatValue) -> Option<IntValue> {
    let int_value = value as IntValue;
    if value == int_value as FloatValue {
        Some(int_value)
    } else {
        None
    }
}

#[derive(Eq, PartialEq, Ord, PartialOrd, Hash, Default, Clone, Copy, Serialize, Deserialize)]
pub struct InstructionPointer(pub usize);
impl InstructionPointer {
    pub fn new(address: usize) -> Self {
        Self(address)
    }
    pub fn get(&self) -> usize {
        self.0
    }
    pub fn advance(&self) -> Self {
        self.offset(1)
    }
    fn offset(&self, offset: usize) -> Self {
        Self(self.0 + offset)
    }
}
impl std::fmt::LowerHex for InstructionPointer {
    fn fmt(&self, f: &mut std::fmt::Formatter<'_>) -> std::fmt::Result {
        write!(f, "0x{:08x}", self.0)
    }
}
impl std::fmt::UpperHex for InstructionPointer {
    fn fmt(&self, f: &mut std::fmt::Formatter<'_>) -> std::fmt::Result {
        write!(f, "0x{:08X}", self.0)
    }
}
impl std::fmt::Debug for InstructionPointer {
    fn fmt(&self, f: &mut std::fmt::Formatter<'_>) -> std::fmt::Result {
        write!(f, "<address:{:x}>", self)
    }
}

pub trait NilTermType: Clone {}

pub trait BooleanTermType: Clone {
    fn value(&self) -> bool;
}

pub trait IntTermType: Clone {
    fn value(&self) -> IntValue;
}

pub trait FloatTermType: Clone {
    fn value(&self) -> FloatValue;
}

pub trait StringTermType<T: Expression>: Clone {
    fn value<'a>(&'a self) -> T::StringRef<'a>
    where
        T::String: 'a,
        T: 'a;
}

pub trait SymbolTermType: Clone {
    fn id(&self) -> SymbolId;
}

pub trait TimestampTermType: Clone {
    fn millis(&self) -> TimestampValue;
}

pub trait VariableTermType: Clone {
    fn offset(&self) -> StackOffset;
}

pub trait EffectTermType<T: Expression>: Clone {
    fn condition<'a>(&'a self) -> T::SignalRef<'a>
    where
        T::Signal: 'a,
        T: 'a;
}

pub trait LetTermType<T: Expression>: Clone {
    fn initializer<'a>(&'a self) -> T::ExpressionRef<'a>
    where
        T: 'a;
    fn body<'a>(&'a self) -> T::ExpressionRef<'a>
    where
        T: 'a;
}

pub trait LambdaTermType<T: Expression>: Clone {
    fn num_args(&self) -> StackOffset;
    fn body<'a>(&'a self) -> T::ExpressionRef<'a>
    where
        T: 'a;
}

pub trait ApplicationTermType<T: Expression>: Clone {
    fn target<'a>(&'a self) -> T::ExpressionRef<'a>
    where
        T: 'a;
    fn args<'a>(&'a self) -> T::ExpressionListRef<'a>
    where
        T: 'a,
        T::ExpressionList: 'a;
}

pub trait PartialApplicationTermType<T: Expression>: Clone {
    fn target<'a>(&'a self) -> T::ExpressionRef<'a>
    where
        T: 'a;
    fn args<'a>(&'a self) -> T::ExpressionListRef<'a>
    where
        T: 'a,
        T::ExpressionList: 'a;
}

pub trait RecursiveTermType<T: Expression>: Clone {
    fn factory<'a>(&'a self) -> T::ExpressionRef<'a>
    where
        T: 'a;
}

pub trait BuiltinTermType<T: Expression>: Clone {
    fn target<'a>(&'a self) -> T::Builtin
    where
        T: 'a,
        T::Builtin: 'a;
}

pub trait CompiledFunctionTermType: Clone {
    fn address(&self) -> InstructionPointer;
    fn hash(&self) -> HashId;
    fn required_args(&self) -> StackOffset;
    fn optional_args(&self) -> StackOffset;
    fn variadic_args(&self) -> bool;
}

pub trait RecordTermType<T: Expression>: Clone {
    fn prototype<'a>(&'a self) -> T::StructPrototypeRef<'a>
    where
        T::StructPrototype: 'a,
        T: 'a;
    fn values<'a>(&'a self) -> T::ExpressionListRef<'a>
    where
        T::ExpressionList: 'a,
        T: 'a;
    fn get<'a>(&'a self, key: &T) -> Option<T::ExpressionRef<'a>>
    where
        T: 'a;
}

pub trait ConstructorTermType<T: Expression>: Clone {
    fn prototype<'a>(&'a self) -> T::StructPrototypeRef<'a>
    where
        T::StructPrototype: 'a,
        T: 'a;
}

pub trait ListTermType<T: Expression>: Clone {
    fn items<'a>(&'a self) -> T::ExpressionListRef<'a>
    where
        T::ExpressionList: 'a,
        T: 'a;
}

pub trait HashmapTermType<T: Expression>: Clone {
    type KeysIterator<'a>: ExactSizeIterator<Item = T::ExpressionRef<'a>>
    where
        T: 'a,
        Self: 'a;
    type ValuesIterator<'a>: ExactSizeIterator<Item = T::ExpressionRef<'a>>
    where
        T: 'a,
        Self: 'a;
    fn get<'a>(&'a self, key: &T) -> Option<T::ExpressionRef<'a>>
    where
        T: 'a;
    fn keys<'a>(&'a self) -> Self::KeysIterator<'a>
    where
        T: 'a;
    fn values<'a>(&'a self) -> Self::ValuesIterator<'a>
    where
        T: 'a;
}

pub trait HashsetTermType<T: Expression>: Clone {
    type ValuesIterator<'a>: ExactSizeIterator<Item = T::ExpressionRef<'a>>
    where
        T: 'a,
        Self: 'a;
    fn contains(&self, value: &T) -> bool;
    fn values<'a>(&'a self) -> Self::ValuesIterator<'a>
    where
        T: 'a;
}

pub trait SignalTermType<T: Expression>: Clone {
    fn signals<'a>(&'a self) -> T::SignalListRef<'a>
    where
        T::SignalList: 'a,
        T: 'a;
}

pub trait ConditionType<T: Expression>:
    Clone + PartialEq + Eq + std::fmt::Display + std::fmt::Debug
{
    fn id(&self) -> StateToken;
    fn signal_type(&self) -> SignalType<T>;
}

pub type ExpressionListIter<'a, T> =
    <<T as Expression>::ExpressionList as ExpressionListType<T>>::Iterator<'a>;

pub trait ExpressionListType<T: Expression>:
    Sized + PartialEq + Eq + Clone + std::fmt::Display + std::fmt::Debug + GraphNode
{
    type Iterator<'a>: ExactSizeIterator<Item = T::ExpressionRef<'a>>
    where
        T: 'a,
        Self: 'a;
    fn id(&self) -> HashId;
    fn len(&self) -> usize;
    fn get<'a>(&'a self, index: usize) -> Option<T::ExpressionRef<'a>>
    where
        T: 'a;
    fn iter<'a>(&'a self) -> Self::Iterator<'a>
    where
        T: 'a;
}

pub trait ConditionListType<T: Expression>:
    Sized + PartialEq + Eq + Clone + std::fmt::Display + std::fmt::Debug
{
    type Iterator<'a>: ExactSizeIterator<Item = T::SignalRef<'a>>
    where
        T::Signal: 'a,
        T: 'a,
        Self: 'a;
    fn id(&self) -> HashId;
    fn len(&self) -> usize;
    fn iter<'a>(&'a self) -> Self::Iterator<'a>
    where
        T::Signal: 'a,
        T: 'a;
}
pub trait StructPrototypeType<T: Expression>:
    PartialEq + Eq + Clone + std::fmt::Display + std::fmt::Debug
{
    fn keys<'a>(&'a self) -> T::ExpressionListRef<'a>
    where
        T::ExpressionList: 'a,
        T: 'a;
}

pub fn parse_record_values<'a, T: Expression>(
    prototype: &T::StructPrototype,
    values: &T,
    factory: &impl ExpressionFactory<T>,
    allocator: &impl HeapAllocator<T>,
) -> Option<Option<T::ExpressionList>> {
    if let Some(input_values) = factory.match_record_term(values) {
        let input_prototype = input_values.prototype();
        let input_prototype = input_prototype.as_deref();
        if input_prototype.keys().as_deref().id() == prototype.keys().as_deref().id() {
            Some(None)
        } else if input_prototype.keys().as_deref().len()
            >= prototype.as_deref().keys().as_deref().len()
        {
            let values = prototype
                .as_deref()
                .keys()
                .as_deref()
                .iter()
                .map(|key| {
                    input_values
                        .get(key.as_deref())
                        .map(|item| item.as_deref().clone())
                })
                .collect::<Option<Vec<_>>>();
            match values {
                Some(field_values) => Some(Some(allocator.create_list(field_values))),
                None => None,
            }
        } else {
            None
        }
    } else {
        None
    }
}

pub trait RefType<T> {
    fn as_deref(&self) -> &T;
}

impl<'a, T> RefType<T> for &'a T {
    fn as_deref(&self) -> &T {
        self
    }
}

pub struct IntoRefTypeIterator<T, TRef, TIter> {
    inner: TIter,
    _ref: PhantomData<TRef>,
    _type: PhantomData<T>,
}
impl<'iter, T: 'iter, TRef, TIter> IntoRefTypeIterator<T, TRef, TIter>
where
    TIter: Iterator<Item = &'iter T>,
    TRef: RefType<T> + From<&'iter T>,
{
    pub fn new(inner: TIter) -> Self {
        Self {
            inner,
            _ref: PhantomData,
            _type: PhantomData,
        }
    }
}
impl<'iter, T: 'iter, TRef, TIter> Iterator for IntoRefTypeIterator<T, TRef, TIter>
where
    TIter: Iterator<Item = &'iter T> + ExactSizeIterator,
    TRef: RefType<T> + From<&'iter T>,
{
    type Item = TRef;
    fn next(&mut self) -> Option<Self::Item> {
        let Self { inner, .. } = self;
        inner.next().map(|item| item.into())
    }
    fn size_hint(&self) -> (usize, Option<usize>) {
        let Self { inner, .. } = self;
        let len = inner.len();
        (len, Some(len))
    }
    fn count(self) -> usize
    where
        Self: Sized,
    {
        let Self { inner, .. } = self;
        inner.len()
    }
}
impl<'iter, T: 'iter, TRef, TIter> ExactSizeIterator for IntoRefTypeIterator<T, TRef, TIter>
where
    TIter: Iterator<Item = &'iter T> + ExactSizeIterator,
    TRef: RefType<T> + From<&'iter T>,
{
    fn len(&self) -> usize {
        let Self { inner, .. } = self;
        inner.len()
    }
}

pub struct FromRefTypeIterator<T, TRef, TIter> {
    inner: TIter,
    _ref: PhantomData<TRef>,
    _type: PhantomData<T>,
}
impl<T, TRef, TIter> FromRefTypeIterator<T, TRef, TIter>
where
    TIter: Iterator<Item = TRef>,
    TRef: RefType<T>,
    T: Clone,
{
    pub fn new(inner: TIter) -> Self {
        Self {
            inner,
            _ref: PhantomData,
            _type: PhantomData,
        }
    }
}
impl<T, TRef, TIter> Iterator for FromRefTypeIterator<T, TRef, TIter>
where
    TIter: Iterator<Item = TRef>,
    TRef: RefType<T>,
    T: Clone,
{
    type Item = T;
    fn next(&mut self) -> Option<Self::Item> {
        let Self { inner, .. } = self;
        inner.next().map(|item| item.as_deref().clone())
    }
}
impl<T, TRef, TIter> ExactSizeIterator for FromRefTypeIterator<T, TRef, TIter>
where
    TIter: Iterator<Item = TRef> + ExactSizeIterator,
    TRef: RefType<T>,
    T: Clone,
{
    fn len(&self) -> usize {
        let Self { inner, .. } = self;
        inner.len()
    }
}

pub trait Expression:
    GraphNode
    + NodeId
    + SerializeJson
    + std::cmp::Eq
    + std::cmp::PartialEq
    + std::clone::Clone
    + std::fmt::Debug
    + std::fmt::Display
where
    Self: std::marker::Sized,
{
    type String: StringValue;
    type Builtin: Builtin;
    type Signal: ConditionType<Self>;
    type SignalList: ConditionListType<Self>;
    type StructPrototype: StructPrototypeType<Self>;
    type ExpressionList: ExpressionListType<Self>;
    type NilTerm: NilTermType;
    type BooleanTerm: BooleanTermType;
    type IntTerm: IntTermType;
    type FloatTerm: FloatTermType;
    type StringTerm: StringTermType<Self>;
    type SymbolTerm: SymbolTermType;
    type TimestampTerm: TimestampTermType;
    type VariableTerm: VariableTermType;
    type EffectTerm: EffectTermType<Self>;
    type LetTerm: LetTermType<Self>;
    type LambdaTerm: LambdaTermType<Self>;
    type ApplicationTerm: ApplicationTermType<Self>;
    type PartialApplicationTerm: PartialApplicationTermType<Self>;
    type RecursiveTerm: RecursiveTermType<Self>;
    type BuiltinTerm: BuiltinTermType<Self>;
    type CompiledFunctionTerm: CompiledFunctionTermType;
    type RecordTerm: RecordTermType<Self>;
    type ConstructorTerm: ConstructorTermType<Self>;
    type ListTerm: ListTermType<Self>;
    type HashmapTerm: HashmapTermType<Self>;
    type HashsetTerm: HashsetTermType<Self>;
    type SignalTerm: SignalTermType<Self>;

    type StringRef<'a>: RefType<Self::String> + From<&'a Self::String> + Clone
    where
        Self::String: 'a,
        Self: 'a;

    type SignalRef<'a>: RefType<Self::Signal> + From<&'a Self::Signal> + Clone
    where
        Self::Signal: 'a,
        Self: 'a;

    type StructPrototypeRef<'a>: RefType<Self::StructPrototype>
        + From<&'a Self::StructPrototype>
        + Clone
    where
        Self::StructPrototype: 'a,
        Self: 'a;

    type SignalListRef<'a>: RefType<Self::SignalList> + From<&'a Self::SignalList> + Clone
    where
        Self::SignalList: 'a,
        Self: 'a;

    type ExpressionListRef<'a>: RefType<Self::ExpressionList>
        + From<&'a Self::ExpressionList>
        + Clone
    where
        Self::ExpressionList: 'a,
        Self: 'a;

    type ExpressionRef<'a>: RefType<Self> + From<&'a Self> + Clone
    where
        Self: 'a;
}

pub trait NodeId {
    fn id(&self) -> HashId;
}

pub trait Builtin:
    Uid
    + std::cmp::Eq
    + std::cmp::PartialEq
    + std::fmt::Debug
    + std::hash::Hash
    + std::marker::Copy
    + TryFrom<Uuid, Error = ()>
    + std::fmt::Display
{
    fn arity(&self) -> Arity;
    fn apply<T: Expression<Builtin = Self> + Applicable<T>>(
        &self,
        args: impl ExactSizeIterator<Item = T>,
        factory: &impl ExpressionFactory<T>,
        allocator: &impl HeapAllocator<T>,
        cache: &mut impl EvaluationCache<T>,
    ) -> Result<T, String>;
    fn should_parallelize<T: Expression<Builtin = Self> + Applicable<T>>(&self, args: &[T])
        -> bool;
}

pub trait Uid {
    fn uid(&self) -> Uuid;
}

pub trait GraphNode {
    fn size(&self) -> usize;
    fn capture_depth(&self) -> StackOffset;
    fn free_variables(&self) -> HashSet<StackOffset>;
    fn count_variable_usages(&self, offset: StackOffset) -> usize;
    fn dynamic_dependencies(&self, deep: bool) -> DependencyList;
    fn has_dynamic_dependencies(&self, deep: bool) -> bool;
    /// Weak head normal form - outer term is fully evaluated, sub-expressions may contain dynamic values
    fn is_static(&self) -> bool;
    /// Term is fully evaluated and contains no dynamic sub-expressions
    fn is_atomic(&self) -> bool;
    /// Term contains sub-expressions
    fn is_complex(&self) -> bool;
}

pub trait CompoundNode<T: Expression> {
    type Children<'a>: Iterator<Item = T::ExpressionRef<'a>>
    where
        T: 'a,
        Self: 'a;
    fn children<'a>(&'a self) -> Self::Children<'a>
    where
        T: 'a;
}

pub trait Rewritable<T: Expression> {
    fn substitute_static(
        &self,
        substitutions: &Substitutions<T>,
        factory: &impl ExpressionFactory<T>,
        allocator: &impl HeapAllocator<T>,
        cache: &mut impl EvaluationCache<T>,
    ) -> Option<T>;
    fn substitute_dynamic(
        &self,
        deep: bool,
        state: &impl DynamicState<T>,
        factory: &impl ExpressionFactory<T>,
        allocator: &impl HeapAllocator<T>,
        cache: &mut impl EvaluationCache<T>,
    ) -> Option<T>;
    fn hoist_free_variables(
        &self,
        factory: &impl ExpressionFactory<T>,
        allocator: &impl HeapAllocator<T>,
    ) -> Option<T>;
    fn normalize(
        &self,
        factory: &impl ExpressionFactory<T>,
        allocator: &impl HeapAllocator<T>,
        cache: &mut impl EvaluationCache<T>,
    ) -> Option<T>;
}

pub trait Reducible<T: Expression> {
    fn is_reducible(&self) -> bool;
    fn reduce(
        &self,
        factory: &impl ExpressionFactory<T>,
        allocator: &impl HeapAllocator<T>,
        cache: &mut impl EvaluationCache<T>,
    ) -> Option<T>;
}

pub trait Applicable<T: Expression> {
    fn arity(&self) -> Option<Arity>;
    fn should_parallelize(&self, args: &[T]) -> bool;
    fn apply(
        &self,
        args: impl ExactSizeIterator<Item = T>,
        factory: &impl ExpressionFactory<T>,
        allocator: &impl HeapAllocator<T>,
        cache: &mut impl EvaluationCache<T>,
    ) -> Result<T, String>;
}

pub trait Evaluate<T: Expression> {
    fn evaluate(
        &self,
        state: &impl DynamicState<T>,
        factory: &impl ExpressionFactory<T>,
        allocator: &impl HeapAllocator<T>,
        cache: &mut impl EvaluationCache<T>,
    ) -> Option<EvaluationResult<T>>;
}

pub trait SerializeJson {
    fn to_json(&self) -> Result<serde_json::Value, String>;
    /// Generate a JSON diff object that describes the changes needed for `self` to match `target` (both objects must be the same shape).
    fn patch(&self, target: &Self) -> Result<Option<serde_json::Value>, String>;
}

#[derive(Hash, Eq, PartialEq, Clone, Copy, Debug)]
pub enum ArgType {
    /** Evaluate argument before function application, short-circuiting any signals encountered during evaluation */
    Strict,
    /** Evaluate argument before function application, passing signals into function body */
    Eager,
    /** Pass argument directly into function body without evaluating */
    Lazy,
}
impl ArgType {
    pub fn is_strict(&self) -> bool {
        match self {
            Self::Strict => true,
            _ => false,
        }
    }
    pub fn is_eager(&self) -> bool {
        match self {
            Self::Eager => true,
            _ => false,
        }
    }
    pub fn is_lazy(&self) -> bool {
        match self {
            Self::Lazy => true,
            _ => false,
        }
    }
}

#[derive(Hash, Eq, PartialEq, Clone, Copy, Debug)]
pub struct FunctionArity<const REQUIRED: usize, const OPTIONAL: usize> {
    pub required: [ArgType; REQUIRED],
    pub optional: [ArgType; OPTIONAL],
    pub variadic: Option<ArgType>,
}
impl<const REQUIRED: usize, const OPTIONAL: usize> FunctionArity<REQUIRED, OPTIONAL> {
    pub fn required(&self) -> &[ArgType] {
        &self.required
    }
    pub fn optional(&self) -> &[ArgType] {
        &self.optional
    }
    pub fn variadic(&self) -> Option<ArgType> {
        self.variadic
    }
}

#[derive(Hash, Eq, PartialEq, Clone, Copy, Debug)]
pub enum Arity {
    /** Homogeneous arity arguments all have the same eagerness requirements */
    Homogeneous(HomogeneousArity),
    /** Heterogeneous arity arguments can specify a mixture of eagerness requirements */
    Heterogeneous(HeterogeneousArity),
}
impl<const R: usize, const O: usize> From<&'static FunctionArity<R, O>> for Arity {
    fn from(definition: &'static FunctionArity<R, O>) -> Self {
        Self::Heterogeneous(HeterogeneousArity::from(definition))
    }
}
impl Arity {
    pub fn strict(required: usize, optional: usize, variadic: bool) -> Self {
        Self::Homogeneous(HomogeneousArity {
            arity_type: ArgType::Strict,
            required,
            optional,
            variadic,
        })
    }
    pub fn eager(required: usize, optional: usize, variadic: bool) -> Self {
        Self::Homogeneous(HomogeneousArity {
            arity_type: ArgType::Eager,
            required,
            optional,
            variadic,
        })
    }
    pub fn lazy(required: usize, optional: usize, variadic: bool) -> Self {
        Self::Homogeneous(HomogeneousArity {
            arity_type: ArgType::Lazy,
            required,
            optional,
            variadic,
        })
    }
    pub fn required(&self) -> impl ExactSizeIterator<Item = ArgType> + Clone {
        match self {
            Self::Homogeneous(arity) => PositionalArityIterator::Homogeneous(arity.required()),
            Self::Heterogeneous(arity) => PositionalArityIterator::Heterogeneous(arity.required()),
        }
    }
    pub fn optional(&self) -> impl ExactSizeIterator<Item = ArgType> + Clone {
        match self {
            Self::Homogeneous(arity) => PositionalArityIterator::Homogeneous(arity.optional()),
            Self::Heterogeneous(arity) => PositionalArityIterator::Heterogeneous(arity.optional()),
        }
    }
    pub fn variadic(&self) -> Option<ArgType> {
        match self {
            Self::Homogeneous(arity) => arity.variadic(),
            Self::Heterogeneous(arity) => arity.variadic(),
        }
    }
    pub fn partial(&self, offset: usize) -> Self {
        match self {
            Self::Homogeneous(arity) => Self::Homogeneous(arity.partial(offset)),
            Self::Heterogeneous(arity) => Self::Heterogeneous(arity.partial(offset)),
        }
    }
    pub fn iter(&self) -> impl Iterator<Item = ArgType> + Clone {
        self.required()
            .chain(self.optional())
            .chain(self.variadic().into_iter().flat_map(repeat))
    }
}
impl std::fmt::Display for Arity {
    fn fmt(&self, f: &mut std::fmt::Formatter<'_>) -> std::fmt::Result {
        match self {
            Self::Homogeneous(arity) => std::fmt::Display::fmt(arity, f),
            Self::Heterogeneous(arity) => std::fmt::Display::fmt(arity, f),
        }
    }
}
#[derive(Hash, Eq, PartialEq, Clone, Copy, Debug)]
pub struct HomogeneousArity {
    arity_type: ArgType,
    required: usize,
    optional: usize,
    variadic: bool,
}
impl HomogeneousArity {
    fn required(&self) -> HomogeneousArityIterator {
        HomogeneousArityIterator(self.required)
    }
    fn optional(&self) -> HomogeneousArityIterator {
        HomogeneousArityIterator(self.optional)
    }
    fn variadic(&self) -> Option<ArgType> {
        match self.variadic {
            true => Some(self.arity_type),
            false => None,
        }
    }
    fn partial(&self, offset: usize) -> Self {
        Self {
            arity_type: self.arity_type,
            required: self.required.saturating_sub(offset),
            optional: self
                .optional
                .saturating_sub(offset.saturating_sub(self.required)),
            variadic: self.variadic,
        }
    }
}
impl std::fmt::Display for HomogeneousArity {
    fn fmt(&self, f: &mut std::fmt::Formatter<'_>) -> std::fmt::Result {
        write!(
            f,
            "{}{}",
            self.required + self.optional,
            if self.variadic {
                String::from("+")
            } else {
                String::from("")
            }
        )
    }
}
#[derive(Hash, Eq, PartialEq, Clone, Copy, Debug)]
pub struct HeterogeneousArity {
    required: &'static [ArgType],
    optional: &'static [ArgType],
    variadic: Option<ArgType>,
}
impl<'a, const R: usize, const O: usize> From<&'static FunctionArity<R, O>> for HeterogeneousArity {
    fn from(definition: &'static FunctionArity<R, O>) -> Self {
        Self {
            required: definition.required(),
            optional: definition.optional(),
            variadic: definition.variadic(),
        }
    }
}
impl HeterogeneousArity {
    fn required(&self) -> HeterogeneousArityIterator {
        HeterogeneousArityIterator(self.required, 0)
    }
    fn optional(&self) -> HeterogeneousArityIterator {
        HeterogeneousArityIterator(self.optional, 0)
    }
    fn variadic(&self) -> Option<ArgType> {
        self.variadic
    }
    fn partial(&self, offset: usize) -> Self {
        Self {
            required: &self.required[offset.min(self.required.len())..],
            optional: &self.optional[offset
                .saturating_sub(self.required.len())
                .min(self.optional.len())..],
            variadic: self.variadic,
        }
    }
}
impl std::fmt::Display for HeterogeneousArity {
    fn fmt(&self, f: &mut std::fmt::Formatter<'_>) -> std::fmt::Result {
        write!(
            f,
            "{}{}",
            self.required.len() + self.optional.len(),
            if self.variadic.is_some() {
                String::from("+")
            } else {
                String::from("")
            }
        )
    }
}
#[derive(Clone, Copy, Debug)]
pub enum PositionalArityIterator {
    Homogeneous(HomogeneousArityIterator),
    Heterogeneous(HeterogeneousArityIterator),
}
impl Iterator for PositionalArityIterator {
    type Item = ArgType;
    fn next(&mut self) -> Option<Self::Item> {
        match self {
            Self::Homogeneous(iter) => iter.next(),
            Self::Heterogeneous(iter) => iter.next(),
        }
    }
    fn size_hint(&self) -> (usize, Option<usize>) {
        match self {
            Self::Homogeneous(iter) => iter.size_hint(),
            Self::Heterogeneous(iter) => iter.size_hint(),
        }
    }
    fn count(self) -> usize
    where
        Self: Sized,
    {
        match self {
            Self::Homogeneous(iter) => iter.count(),
            Self::Heterogeneous(iter) => iter.count(),
        }
    }
}
impl ExactSizeIterator for PositionalArityIterator {
    fn len(&self) -> usize {
        match self {
            Self::Homogeneous(iter) => iter.len(),
            Self::Heterogeneous(iter) => iter.len(),
        }
    }
}
#[derive(Clone, Copy, Debug)]
pub struct HomogeneousArityIterator(usize);
impl Iterator for HomogeneousArityIterator {
    type Item = ArgType;
    fn next(&mut self) -> Option<Self::Item> {
        let remaining = self.0;
        if remaining == 0 {
            None
        } else {
            self.0 -= 1;
            Some(ArgType::Lazy)
        }
    }
    fn size_hint(&self) -> (usize, Option<usize>) {
        let len = ExactSizeIterator::len(self);
        (len, Some(len))
    }
    fn count(self) -> usize
    where
        Self: Sized,
    {
        let len = ExactSizeIterator::len(&self);
        len
    }
}
impl ExactSizeIterator for HomogeneousArityIterator {
    fn len(&self) -> usize {
        let remaining = self.0;
        remaining
    }
}
#[derive(Clone, Copy, Debug)]
pub struct HeterogeneousArityIterator(&'static [ArgType], usize);
impl Iterator for HeterogeneousArityIterator {
    type Item = ArgType;
    fn next(&mut self) -> Option<Self::Item> {
        let args = self.0;
        let index = self.1;
        let arg = args.get(index)?;
        self.1 += 1;
        Some(*arg)
    }
    fn size_hint(&self) -> (usize, Option<usize>) {
        let len = ExactSizeIterator::len(self);
        (len, Some(len))
    }
    fn count(self) -> usize
    where
        Self: Sized,
    {
        let len = ExactSizeIterator::len(&self);
        len
    }
}
impl ExactSizeIterator for HeterogeneousArityIterator {
    fn len(&self) -> usize {
        let args = self.0;
        let index = self.1;
        let remaining = args.len() - index;
        remaining
    }
}

pub trait StringValue:
    std::cmp::Eq + std::cmp::PartialEq + std::clone::Clone + std::fmt::Debug + std::fmt::Display
where
    Self: std::marker::Sized,
{
    type StringRef<'a>: Deref<Target = str> + Into<String>
    where
        Self: 'a;
    fn id(&self) -> HashId;
    fn as_str<'a>(&'a self) -> Self::StringRef<'a>;
}
impl StringValue for String {
    type StringRef<'a> = &'a str
        where
            Self: 'a;
    fn id(&self) -> HashId {
        hash_object(self)
    }
    fn as_str<'a>(&'a self) -> Self::StringRef<'a> {
        self.as_str()
    }
}

pub type StateToken = HashId;

pub trait DynamicState<T> {
    fn id(&self) -> HashId;
    fn has(&self, key: &StateToken) -> bool;
    fn get(&self, key: &StateToken) -> Option<&T>;
}

pub struct StateCache<T: Expression> {
    hash: HashId,
    values: IntMap<StateToken, T>,
}
impl<T: Expression> Default for StateCache<T> {
    fn default() -> Self {
        Self {
            hash: FnvHasher::default().finish(),
            values: IntMap::default(),
        }
    }
}
impl<T: Expression> Hash for StateCache<T> {
    fn hash<H: std::hash::Hasher>(&self, state: &mut H) {
        state.write_u64(self.hash)
    }
}
impl<T: Expression> DynamicState<T> for StateCache<T> {
    fn id(&self) -> HashId {
        self.hash
    }
    fn has(&self, key: &StateToken) -> bool {
        self.values.contains_key(key)
    }
    fn get(&self, key: &StateToken) -> Option<&T> {
        self.values.get(key)
    }
}
impl<T: Expression> StateCache<T> {
    pub fn set(&mut self, key: StateToken, value: T) {
        let value_hash = value.id();
        let previous = self.values.insert(key, value);
        let has_changes = match &previous {
            Some(previous_value) => value_hash != previous_value.id(),
            None => true,
        };
        if has_changes {
            self.hash = {
                let mut hasher = FnvHasher::default();
                hasher.write_u64(self.hash);
                hasher.write_u64(key);
                hasher.write_u64(value_hash);
                hasher.finish()
            }
        }
    }
    pub fn remove(&mut self, key: &StateToken) -> Option<T> {
        let result = self.values.remove(key);
        if result.is_some() {
            let mut hasher = FnvHasher::default();
            hasher.write_u64(self.hash);
            hasher.write_u64(*key);
            hasher.write_u8(0);
            self.hash = hasher.finish();
        }
        result
    }
    pub fn extend(&mut self, entries: impl IntoIterator<Item = (StateToken, T)>) {
        let mut hasher = FnvHasher::default();
        hasher.write_u64(self.hash);
        for (key, value) in entries {
            hasher.write_u64(key);
            hasher.write_u64(value.id());
            self.set(key, value);
        }
        self.hash = hasher.finish();
    }
    pub fn gc(&mut self, retained_keys: &DependencyList) {
        let mut hasher = FnvHasher::default();
        hasher.write_u64(self.hash);
        self.values.retain(|key, _| {
            if retained_keys.contains(*key) {
                true
            } else {
                hasher.write_u64(*key);
                hasher.write_u8(0);
                false
            }
        });
        self.values.shrink_to_fit();
        self.hash = hasher.finish();
    }
    pub fn len(&self) -> usize {
        self.values.len()
    }
}
impl<T: Expression> FromIterator<(StateToken, T)> for StateCache<T> {
    fn from_iter<I: IntoIterator<Item = (StateToken, T)>>(iter: I) -> Self {
        let mut hasher = FnvHasher::default();
        let mut values = IntMap::default();
        for (key, value) in iter {
            hasher.write_u64(key);
            hasher.write_u64(value.id());
            values.insert(key, value);
        }
        Self {
            hash: hasher.finish(),
            values,
        }
    }
}
impl<T: Expression> DynamicState<T> for Rc<StateCache<T>> {
    fn id(&self) -> HashId {
        (&**self).id()
    }
    fn has(&self, key: &StateToken) -> bool {
        (&**self).has(key)
    }
    fn get(&self, key: &StateToken) -> Option<&T> {
        (&**self).get(key)
    }
}
impl<T: Expression> DynamicState<T> for Arc<StateCache<T>> {
    fn id(&self) -> HashId {
        (&**self).id()
    }
    fn has(&self, key: &StateToken) -> bool {
        (&**self).has(key)
    }
    fn get(&self, key: &StateToken) -> Option<&T> {
        (&**self).get(key)
    }
}

pub fn hash_state_values<T: Expression>(
    state: &impl DynamicState<T>,
    state_tokens: impl IntoIterator<Item = StateToken>,
) -> HashId {
    let mut hasher = FnvHasher::default();
    for state_token in state_tokens {
        match state.get(&state_token) {
            None => hasher.write_u8(0),
            Some(value) => hasher.write_u64(value.id()),
        }
    }
    hasher.finish()
}

pub type StackOffset = usize;

pub trait ExpressionFactory<T: Expression> {
    fn create_nil_term(&self) -> T;
    fn create_boolean_term(&self, value: bool) -> T;
    fn create_int_term(&self, value: IntValue) -> T;
    fn create_float_term(&self, value: FloatValue) -> T;
    fn create_string_term(&self, value: T::String) -> T;
    fn create_symbol_term(&self, value: SymbolId) -> T;
    fn create_timestamp_term(&self, millis: TimestampValue) -> T;
    fn create_variable_term(&self, offset: StackOffset) -> T;
    fn create_effect_term(&self, condition: T::Signal) -> T;
    fn create_let_term(&self, initializer: T, body: T) -> T;
    fn create_lambda_term(&self, num_args: StackOffset, body: T) -> T;
    fn create_application_term(&self, target: T, args: T::ExpressionList) -> T;
    fn create_partial_application_term(&self, target: T, args: T::ExpressionList) -> T;
    fn create_recursive_term(&self, factory: T) -> T;
    fn create_builtin_term(&self, target: impl Into<T::Builtin>) -> T;
    fn create_compiled_function_term(
        &self,
        address: InstructionPointer,
        hash: HashId,
        required_args: StackOffset,
        optional_args: StackOffset,
        variadic_args: bool,
    ) -> T;
    fn create_record_term(&self, prototype: T::StructPrototype, fields: T::ExpressionList) -> T;
    fn create_constructor_term(&self, prototype: T::StructPrototype) -> T;
    fn create_list_term(&self, items: T::ExpressionList) -> T;
    fn create_hashmap_term(
        &self,
        entries: impl IntoIterator<Item = (T, T), IntoIter = impl ExactSizeIterator<Item = (T, T)>>,
    ) -> T;
    fn create_hashset_term(
        &self,
        values: impl IntoIterator<Item = T, IntoIter = impl ExactSizeIterator<Item = T>>,
    ) -> T;
    fn create_signal_term(&self, signals: T::SignalList) -> T;

    fn match_nil_term<'a>(&self, expression: &'a T) -> Option<&'a T::NilTerm>;
    fn match_boolean_term<'a>(&self, expression: &'a T) -> Option<&'a T::BooleanTerm>;
    fn match_int_term<'a>(&self, expression: &'a T) -> Option<&'a T::IntTerm>;
    fn match_float_term<'a>(&self, expression: &'a T) -> Option<&'a T::FloatTerm>;
    fn match_string_term<'a>(&self, expression: &'a T) -> Option<&'a T::StringTerm>;
    fn match_symbol_term<'a>(&self, expression: &'a T) -> Option<&'a T::SymbolTerm>;
    fn match_timestamp_term<'a>(&self, expression: &'a T) -> Option<&'a T::TimestampTerm>;
    fn match_variable_term<'a>(&self, expression: &'a T) -> Option<&'a T::VariableTerm>;
    fn match_effect_term<'a>(&self, expression: &'a T) -> Option<&'a T::EffectTerm>;
    fn match_let_term<'a>(&self, expression: &'a T) -> Option<&'a T::LetTerm>;
    fn match_lambda_term<'a>(&self, expression: &'a T) -> Option<&'a T::LambdaTerm>;
    fn match_application_term<'a>(&self, expression: &'a T) -> Option<&'a T::ApplicationTerm>;
    fn match_partial_application_term<'a>(
        &self,
        expression: &'a T,
    ) -> Option<&'a T::PartialApplicationTerm>;
    fn match_recursive_term<'a>(&self, expression: &'a T) -> Option<&'a T::RecursiveTerm>;
    fn match_builtin_term<'a>(&self, expression: &'a T) -> Option<&'a T::BuiltinTerm>;
    fn match_compiled_function_term<'a>(
        &self,
        target: &'a T,
    ) -> Option<&'a T::CompiledFunctionTerm>;
    fn match_record_term<'a>(&self, expression: &'a T) -> Option<&'a T::RecordTerm>;
    fn match_constructor_term<'a>(&self, expression: &'a T) -> Option<&'a T::ConstructorTerm>;
    fn match_list_term<'a>(&self, expression: &'a T) -> Option<&'a T::ListTerm>;
    fn match_hashmap_term<'a>(&self, expression: &'a T) -> Option<&'a T::HashmapTerm>;
    fn match_hashset_term<'a>(&self, expression: &'a T) -> Option<&'a T::HashsetTerm>;
    fn match_signal_term<'a>(&self, expression: &'a T) -> Option<&'a T::SignalTerm>;
}

pub trait HeapAllocator<T: Expression> {
    fn create_list(
        &self,
        expressions: impl IntoIterator<Item = T, IntoIter = impl ExactSizeIterator<Item = T>>,
    ) -> T::ExpressionList;
    fn create_unsized_list(&self, expressions: impl IntoIterator<Item = T>) -> T::ExpressionList;
    fn create_sized_list(
        &self,
        size: usize,
        expressions: impl IntoIterator<Item = T>,
    ) -> T::ExpressionList;
    fn create_empty_list(&self) -> T::ExpressionList;
    fn create_unit_list(&self, value: T) -> T::ExpressionList;
    fn create_pair(&self, left: T, right: T) -> T::ExpressionList;
    fn create_triple(&self, first: T, second: T, third: T) -> T::ExpressionList;
    fn clone_list<'a>(&self, expressions: T::ExpressionListRef<'a>) -> T::ExpressionList
    where
        Self: 'a;
    fn create_signal_list(&self, signals: impl IntoIterator<Item = T::Signal>) -> T::SignalList;
    fn create_struct_prototype(&self, keys: T::ExpressionList) -> T::StructPrototype;
    fn clone_struct_prototype<'a>(
        &self,
        prototype: T::StructPrototypeRef<'a>,
    ) -> T::StructPrototype
    where
        Self: 'a;
    fn create_signal(&self, signal_type: SignalType<T>) -> T::Signal;
    fn clone_signal<'a>(&self, signal: T::SignalRef<'a>) -> T::Signal
    where
        Self: 'a;
    fn create_string(&self, value: impl Into<String>) -> T::String;
    fn create_static_string(&self, value: &'static str) -> T::String;
    fn clone_string<'a>(&self, value: T::StringRef<'a>) -> T::String
    where
        Self: 'a;
}

<<<<<<< HEAD
#[derive(Hash, Eq, PartialEq, Clone, Copy, Debug, Serialize)]
pub enum Eagerness {
    Eager,
    Lazy,
}
impl Eagerness {
    pub fn is_eager(&self) -> bool {
        match self {
            Eagerness::Eager => true,
            _ => false,
        }
    }
    pub fn is_lazy(&self) -> bool {
        match self {
            Eagerness::Lazy => true,
            _ => false,
        }
    }
}

=======
>>>>>>> b5942b02
pub type SignalId = HashId;

#[derive(Eq, PartialEq, Clone, Debug, Serialize, Deserialize)]
pub enum SignalType<T: Expression> {
    Error {
        payload: T,
    },
    Pending,
    Custom {
        effect_type: T,
        payload: T,
        token: T,
    },
}

impl<T: Expression> Hash for SignalType<T> {
    fn hash<H: Hasher>(&self, state: &mut H) {
        core::mem::discriminant(self).hash(state);
        match self {
            Self::Error { payload } => {
                payload.id().hash(state);
            }
            Self::Pending => {}
            Self::Custom {
                effect_type,
                payload,
                token,
            } => {
                effect_type.id().hash(state);
                payload.id().hash(state);
                token.id().hash(state);
            }
        }
    }
}

impl<T: Expression> std::fmt::Display for SignalType<T> {
    fn fmt(&self, f: &mut std::fmt::Formatter<'_>) -> std::fmt::Result {
        match self {
            Self::Error { payload } => write!(f, "error<{}>", payload),
            Self::Pending => write!(f, "pending"),
            Self::Custom {
                effect_type,
                payload,
                token,
            } => write!(f, "custom<{effect_type}:{payload}:{token}>"),
        }
    }
}

#[derive(Eq, PartialEq, Copy, Clone, Debug)]
enum SubstitutionPatterns<'a, T: Expression> {
    Variable(&'a Vec<(StackOffset, T)>, Option<ScopeOffset>),
    #[allow(dead_code)]
    Offset(ScopeOffset),
}

impl<'a, T: Expression> Hash for SubstitutionPatterns<'a, T> {
    fn hash<H: Hasher>(&self, state: &mut H) {
        core::mem::discriminant(self).hash(state);
        match self {
            SubstitutionPatterns::Variable(vec, offset) => {
                offset.hash(state);
                for (i, var) in vec.iter() {
                    i.hash(state);
                    state.write_u64(var.id())
                }
            }
            SubstitutionPatterns::Offset(offset) => offset.hash(state),
        }
    }
}

#[derive(Eq, PartialEq, Debug)]
pub struct Substitutions<'a, T: Expression> {
    entries: SubstitutionPatterns<'a, T>,
    min_depth: StackOffset,
    offset: StackOffset,
}

impl<'a, T: Expression> Hash for Substitutions<'a, T> {
    fn hash<H: Hasher>(&self, state: &mut H) {
        self.entries.hash(state);
        self.min_depth.hash(state);
        self.offset.hash(state);
    }
}

#[derive(Hash, Eq, PartialEq, Debug, Clone, Copy)]
pub enum ScopeOffset {
    Wrap(usize),
    Unwrap(usize),
}
impl<'a, T: Expression + Rewritable<T>> Substitutions<'a, T> {
    pub fn named(entries: &'a Vec<(StackOffset, T)>, scope_offset: Option<ScopeOffset>) -> Self {
        Self {
            entries: SubstitutionPatterns::Variable(entries, scope_offset),
            min_depth: entries
                .iter()
                .map(|(offset, _)| offset)
                .fold(StackOffset::MAX, |acc, offset| acc.min(*offset)),
            offset: 0,
        }
    }
    pub fn increase_scope_offset(depth: StackOffset, min_depth: StackOffset) -> Self {
        Self {
            entries: SubstitutionPatterns::Offset(ScopeOffset::Wrap(depth)),
            min_depth,
            offset: 0,
        }
    }
    pub fn decrease_scope_offset(depth: StackOffset, min_depth: StackOffset) -> Self {
        Self {
            entries: SubstitutionPatterns::Offset(ScopeOffset::Unwrap(depth)),
            min_depth,
            offset: 0,
        }
    }
    pub fn offset(&self, offset: StackOffset) -> Self {
        Self {
            entries: self.entries.clone(),
            min_depth: self.min_depth,
            offset: self.offset + offset,
        }
    }
    pub fn can_skip(&self, expression: &impl GraphNode) -> bool {
        let capture_depth = expression.capture_depth();
        if capture_depth == 0 {
            true
        } else {
            expression.capture_depth() - 1 < self.min_depth + self.offset
        }
    }
    pub fn substitute_variable(
        &self,
        offset: StackOffset,
        factory: &impl ExpressionFactory<T>,
        allocator: &impl HeapAllocator<T>,
        cache: &mut impl EvaluationCache<T>,
    ) -> Option<T> {
        if offset < self.min_depth + self.offset {
            return None;
        }
        let (entries, scope_offset) = match self.entries {
            SubstitutionPatterns::Variable(entries, scope_offset) => {
                Some((Some(entries), scope_offset))
            }
            SubstitutionPatterns::Offset(scope_offset) => Some((None, Some(scope_offset))),
        }?;

        let target_offset = offset - self.offset;
        let replacement = entries.and_then(|entries| {
            entries.iter().find_map(|(offset, replacement)| {
                if *offset == target_offset {
                    Some(replacement)
                } else {
                    None
                }
            })
        });
        match replacement {
            Some(replacement) => Some(
                replacement
                    .substitute_static(
                        &Substitutions::increase_scope_offset(self.offset, 0),
                        factory,
                        allocator,
                        cache,
                    )
                    .unwrap_or_else(|| replacement.clone()),
            ),
            None => match scope_offset {
                Some(scope_offset) => {
                    let target_offset = match scope_offset {
                        ScopeOffset::Wrap(scope_offset) => offset + scope_offset,
                        ScopeOffset::Unwrap(scope_offset) => offset - scope_offset,
                    };
                    if target_offset != offset {
                        Some(factory.create_variable_term(target_offset))
                    } else {
                        None
                    }
                }
                _ => None,
            },
        }
    }
}

#[derive(Default, Eq, PartialEq, Clone, Debug)]
pub struct DependencyList {
    state_tokens: IntSet<StateToken>,
}
impl Extend<StateToken> for DependencyList {
    fn extend<T: IntoIterator<Item = StateToken>>(&mut self, state_tokens: T) {
        self.state_tokens.extend(state_tokens);
    }
}
impl Extend<DependencyList> for DependencyList {
    fn extend<T: IntoIterator<Item = DependencyList>>(&mut self, values: T) {
        self.extend(values.into_iter().flatten())
    }
}
impl DependencyList {
    pub fn empty() -> Self {
        Self::default()
    }
    pub fn of(state_token: StateToken) -> Self {
        Self {
            state_tokens: IntSet::from_iter(once(state_token)),
        }
    }
    pub fn len(&self) -> usize {
        self.state_tokens.len()
    }
    pub fn is_empty(&self) -> bool {
        self.state_tokens.is_empty()
    }
    pub fn contains(&self, state_token: StateToken) -> bool {
        self.state_tokens.contains(&state_token)
    }
    pub fn insert(&mut self, state_token: StateToken) {
        self.state_tokens.insert(state_token);
    }
    pub fn union(mut self, other: Self) -> Self {
        if self.is_empty() {
            other
        } else {
            self.extend(other);
            self
        }
    }
    pub fn iter(&self) -> impl Iterator<Item = StateToken> + ExactSizeIterator + '_ {
        self.state_tokens.iter().copied()
    }
}
impl FromIterator<StateToken> for DependencyList {
    fn from_iter<T: IntoIterator<Item = StateToken>>(iter: T) -> Self {
        Self {
            state_tokens: iter.into_iter().collect(),
        }
    }
}
impl IntoIterator for DependencyList {
    type Item = StateToken;
    type IntoIter = std::collections::hash_set::IntoIter<StateToken>;
    fn into_iter(self) -> Self::IntoIter {
        self.state_tokens.into_iter()
    }
}
impl<'a> IntoIterator for &'a DependencyList {
    type Item = StateToken;
    type IntoIter = std::iter::Copied<std::collections::hash_set::Iter<'a, StateToken>>;
    fn into_iter(self) -> Self::IntoIter {
        self.state_tokens.iter().copied()
    }
}
impl serde::Serialize for DependencyList {
    fn serialize<S>(&self, serializer: S) -> Result<S::Ok, S::Error>
    where
        S: serde::Serializer,
    {
        SerializedDependencyList::from(self).serialize(serializer)
    }
}
impl<'de> serde::Deserialize<'de> for DependencyList {
    fn deserialize<D>(deserializer: D) -> Result<Self, D::Error>
    where
        D: serde::Deserializer<'de>,
    {
        SerializedDependencyList::deserialize(deserializer).map(Into::into)
    }
}
#[derive(Debug, Serialize, Deserialize)]
struct SerializedDependencyList(Vec<StateToken>);
impl<'a> From<&'a DependencyList> for SerializedDependencyList {
    fn from(value: &'a DependencyList) -> Self {
        let DependencyList { state_tokens } = value;
        SerializedDependencyList(state_tokens.iter().cloned().collect())
    }
}
impl From<SerializedDependencyList> for DependencyList {
    fn from(value: SerializedDependencyList) -> Self {
        let SerializedDependencyList(state_tokens) = value;
        Self::from_iter(state_tokens)
    }
}

pub fn match_typed_expression_list<'a, T: Expression + 'a, V, E>(
    expressions: impl IntoIterator<Item = &'a T, IntoIter = impl ExactSizeIterator<Item = &'a T>>,
    matcher: impl Fn(&'a T) -> Option<V>,
    err: impl Fn(&'a T) -> E,
) -> Result<impl IntoIterator<Item = V, IntoIter = impl ExactSizeIterator<Item = V>>, E> {
    expressions
        .into_iter()
        .map(|item| matcher(item).ok_or_else(|| err(item)))
        // TODO: Avoid intermediate allocation
        .collect::<Result<Vec<_>, _>>()
}

pub fn transform_expression_list<T: Expression>(
    expressions: &T::ExpressionList,
    allocator: &impl HeapAllocator<T>,
    transform: impl FnMut(&T) -> Option<T>,
) -> Option<T::ExpressionList> {
    match transform_expression_list_values(expressions, transform, |item| item.as_deref().clone()) {
        None => None,
        Some(values) => Some(allocator.create_list(values)),
    }
}

pub fn transform_expression_list_values<T: Expression, V>(
    expressions: &T::ExpressionList,
    mut transform: impl FnMut(&T) -> Option<V>,
    mut initialize: impl FnMut(&T) -> V,
) -> Option<Vec<V>> {
    // Create a lazy iterator that collects transformed values along with their indices
    // Note that we don't pre-emptively collect the iterator because there might be no transformed expressions,
    // in which case we don't need to allocate a vector
    let mut iter = expressions
        .iter()
        .map(|item| transform(item.as_deref()))
        .enumerate()
        .filter_map(|(index, result)| result.map(|result| (index, result)));
    // Pull the first value from the iterator, returning if there were no transformed expressions
    let (index, replaced) = iter.next()?;
    let mut results = expressions
        .iter()
        .map(|item| initialize(item.as_deref()))
        .collect::<Vec<_>>();
    results[index] = replaced;
    // Post-fill with the remaining transformed expressions
    for (index, replaced) in iter {
        results[index] = replaced;
    }
    Some(results)
}

pub fn evaluate<T: Expression + Rewritable<T> + Reducible<T> + Evaluate<T>>(
    expression: &T,
    state: &impl DynamicState<T>,
    factory: &impl ExpressionFactory<T>,
    allocator: &impl HeapAllocator<T>,
    cache: &mut impl EvaluationCache<T>,
) -> EvaluationResult<T> {
    expression
        .evaluate(state, factory, allocator, cache)
        .unwrap_or_else(|| EvaluationResult::new(expression.clone(), DependencyList::empty()))
}

#[derive(Clone, Eq, PartialEq, Debug, Serialize, Deserialize)]
pub struct EvaluationResult<T: Expression> {
    result: T,
    dependencies: DependencyList,
}
impl<T: Expression> EvaluationResult<T> {
    pub fn new(result: T, dependencies: DependencyList) -> Self {
        EvaluationResult {
            result,
            dependencies,
        }
    }
    pub fn result(&self) -> &T {
        &self.result
    }
    pub fn dependencies(&self) -> &DependencyList {
        &self.dependencies
    }
    pub fn into_parts(self) -> (T, DependencyList) {
        (self.result, self.dependencies)
    }
    pub fn with_dependencies(self, dependencies: DependencyList) -> Self {
        Self {
            result: self.result,
            dependencies: self.dependencies.union(dependencies),
        }
    }
}

pub trait ModuleLoader {
    type Output: Expression;
    fn load(&self, import_path: &str, current_path: &Path) -> Option<Result<Self::Output, String>>;
}

pub fn validate_function_application_arity<T: Expression>(
    target: &T,
    arity: &Arity,
    num_args: usize,
) -> Result<usize, String> {
    let num_required_args = arity.required().len();
    let num_optional_args = arity.optional().len();
    if num_args < num_required_args {
        Err(format!(
            "{}: Expected {} {}, received {}",
            target,
            num_required_args,
            if num_optional_args > 0 || arity.variadic().is_some() {
                "or more arguments"
            } else if num_required_args != 1 {
                "arguments"
            } else {
                "argument"
            },
            num_args,
        ))
    } else {
        let num_args = match arity.variadic() {
            Some(_) => num_args,
            None => num_args.min(num_required_args + num_optional_args),
        };
        Ok(num_args)
    }
}

pub fn create_record<T: Expression>(
    properties: impl IntoIterator<Item = (T, T)>,
    factory: &impl ExpressionFactory<T>,
    allocator: &impl HeapAllocator<T>,
) -> T {
    let (keys, values): (Vec<_>, Vec<_>) = properties.into_iter().unzip();
    factory.create_record_term(
        allocator.create_struct_prototype(allocator.create_list(keys)),
        allocator.create_list(values),
    )
}

pub fn apply_function<T: Expression + Applicable<T>>(
    target: &T,
    args: impl IntoIterator<Item = T, IntoIter = impl ExactSizeIterator<Item = T>>,
    factory: &impl ExpressionFactory<T>,
    allocator: &impl HeapAllocator<T>,
    cache: &mut impl EvaluationCache<T>,
) -> T {
    target
        .apply(args.into_iter(), factory, allocator, cache)
        .unwrap_or_else(|error| {
            create_error_expression(
                factory.create_string_term(allocator.create_string(error)),
                factory,
                allocator,
            )
        })
}

pub fn create_pending_expression<T: Expression>(
    factory: &impl ExpressionFactory<T>,
    allocator: &impl HeapAllocator<T>,
) -> T {
    factory.create_signal_term(
        allocator.create_signal_list(once(allocator.create_signal(SignalType::Pending))),
    )
}

pub fn create_error_expression<T: Expression>(
    payload: T,
    factory: &impl ExpressionFactory<T>,
    allocator: &impl HeapAllocator<T>,
) -> T {
    factory.create_signal_term(
        allocator.create_signal_list(once(allocator.create_signal(SignalType::Error { payload }))),
    )
}

pub fn get_short_circuit_signal<T: Expression>(
    args: &[T],
    arity: &Arity,
    factory: &impl ExpressionFactory<T>,
    allocator: &impl HeapAllocator<T>,
) -> Option<T> {
    get_combined_short_circuit_signal(
        get_num_short_circuit_signals(args.iter().cloned(), arity, factory),
        args.iter().cloned(),
        arity,
        factory,
        allocator,
    )
}

#[derive(Eq, PartialEq, Copy, Clone, Debug)]
pub enum ShortCircuitCount {
    None,
    Single,
    Multiple,
}
impl ShortCircuitCount {
    pub fn increment(&mut self) {
        *self = match self {
            Self::None => Self::Single,
            Self::Single => Self::Multiple,
            Self::Multiple => Self::Multiple,
        }
    }
}

pub fn get_num_short_circuit_signals<T: Expression>(
    args: impl IntoIterator<Item = T>,
    arity: &Arity,
    factory: &impl ExpressionFactory<T>,
) -> ShortCircuitCount {
    let short_circuit_args = args
        .into_iter()
        .zip(arity.iter())
        .filter(|(arg, arg_type)| match arg_type {
            ArgType::Strict => factory.match_signal_term(&arg).is_some(),
            _ => false,
        });
    let mut num_short_circuit_args = ShortCircuitCount::None;
    for _ in short_circuit_args {
        if let ShortCircuitCount::None = num_short_circuit_args {
            num_short_circuit_args = ShortCircuitCount::Single;
        } else {
            return ShortCircuitCount::Multiple;
        }
    }
    num_short_circuit_args
}

pub fn get_combined_short_circuit_signal<T: Expression>(
    num_short_circuit_args: ShortCircuitCount,
    args: impl IntoIterator<Item = T>,
    arity: &Arity,
    factory: &impl ExpressionFactory<T>,
    allocator: &impl HeapAllocator<T>,
) -> Option<T> {
    match num_short_circuit_args.into() {
        ShortCircuitCount::None => None,
        ShortCircuitCount::Single => Some(
            filter_short_circuit_args(args, arity, factory)
                .into_iter()
                .map(|(arg, _)| arg)
                .next()
                .unwrap(),
        ),
        ShortCircuitCount::Multiple => {
            let combined_signal = factory.create_signal_term(allocator.create_signal_list(
                filter_short_circuit_args(args, arity, factory).fold(
                    // TODO: avoid unnecessary intermediate allocations
                    Vec::<T::Signal>::new(),
                    |mut results, (_, signal)| {
                        results.extend(
                            signal
                                .signals()
                                .as_deref()
                                .iter()
                                .map(|item| item.as_deref().clone()),
                        );
                        results
                    },
                ),
            ));
            Some(combined_signal)
        }
    }
}

fn filter_short_circuit_args<'a, T: Expression + 'a>(
    args: impl IntoIterator<Item = T, IntoIter = impl Iterator<Item = T> + 'a>,
    arity: &Arity,
    matcher: &'a impl ExpressionFactory<T>,
) -> impl Iterator<Item = (T, T::SignalTerm)> + 'a {
    args.into_iter()
        .zip(arity.iter())
        .filter_map(|(arg, arg_type)| match arg_type {
            ArgType::Strict => matcher
                .match_signal_term(&arg)
                .map(|value| value.clone())
                .map(|signal| (arg, signal)),
            ArgType::Eager | ArgType::Lazy => None,
        })
}

pub fn get_hashmap_entries<'a, T: Expression + 'a>(
    target: &'a T::HashmapTerm,
    factory: &'a impl ExpressionFactory<T>,
    allocator: &'a impl HeapAllocator<T>,
) -> impl IntoIterator<Item = T, IntoIter = impl ExactSizeIterator<Item = T> + 'a> + 'a {
    target
        .keys()
        .map(|item| item.as_deref().clone())
        .zip(target.values().map(|item| item.as_deref().clone()))
        .map(move |(key, value)| factory.create_list_term(allocator.create_pair(key, value)))
}

pub fn deduplicate_hashmap_entries<T: Expression>(keys: &[T], values: &[T]) -> Option<Vec<(T, T)>> {
    let lookup = build_hashmap_lookup_table(keys.iter().cloned());
    if lookup.len() == keys.len() {
        None
    } else {
        let (entries, _) = keys.iter().fold(
            (Vec::with_capacity(lookup.len()), HashSet::new()),
            |results, key| {
                let (mut deduplicated_entries, mut processed_keys) = results;
                let key_hash = key.id();
                if !processed_keys.contains(&key_hash) {
                    let target_index = *lookup.get(&key_hash).unwrap();
                    let value = values.get(target_index).unwrap();
                    deduplicated_entries.push((key.clone(), value.clone()));
                    processed_keys.insert(key_hash);
                }
                (deduplicated_entries, processed_keys)
            },
        );
        Some(entries)
    }
}

pub fn build_hashmap_lookup_table<T: Expression>(
    keys: impl IntoIterator<Item = T, IntoIter = impl ExactSizeIterator<Item = T>>,
) -> IntMap<HashId, usize> {
    keys.into_iter()
        .enumerate()
        .map(|(index, key)| (key.id(), index))
        .collect()
}

pub fn deduplicate_hashset_entries<T: Expression>(values: &[T]) -> Option<Vec<T>> {
    let lookup = build_hashset_lookup_table(values.iter().cloned());
    if lookup.len() == values.len() {
        None
    } else {
        let (values, _) = values.iter().fold(
            (Vec::with_capacity(lookup.len()), HashSet::new()),
            |results, value| {
                let (mut deduplicated_values, mut processed_values) = results;
                let value_hash = value.id();
                if !processed_values.contains(&value_hash) {
                    deduplicated_values.push(value.clone());
                    processed_values.insert(value_hash);
                }
                (deduplicated_values, processed_values)
            },
        );
        Some(values)
    }
}

pub fn build_hashset_lookup_table<T: Expression>(
    values: impl IntoIterator<Item = T, IntoIter = impl ExactSizeIterator<Item = T>>,
) -> HashSet<HashId> {
    let values = values.into_iter();
    values.into_iter().map(|value| value.id()).collect()
}

#[cfg(test)]
mod tests {
    use super::*;

    #[test]
    fn arity() {
        trait MyApplicable {
            fn required_args(&self) -> &[ArgType];
            fn optional_args(&self) -> &[ArgType];
            fn variadic_args(&self) -> Option<ArgType>;
        }
        const FOO_ARITY: FunctionArity<3, 1> = FunctionArity {
            required: [ArgType::Strict, ArgType::Lazy, ArgType::Lazy],
            optional: [ArgType::Strict],
            variadic: None,
        };
        struct Foo {}
        impl MyApplicable for Foo {
            fn required_args(&self) -> &[ArgType] {
                &FOO_ARITY.required()
            }
            fn optional_args(&self) -> &[ArgType] {
                &FOO_ARITY.optional()
            }
            fn variadic_args(&self) -> Option<ArgType> {
                FOO_ARITY.variadic()
            }
        }
        let expression = Foo {};
        assert_eq!(expression.required_args().len(), 3);
        assert_eq!(expression.optional_args().len(), 1);
        assert_eq!(
            expression
                .required_args()
                .iter()
                .map(|arg| match arg {
                    ArgType::Strict => String::from("strict"),
                    ArgType::Eager => String::from("eager"),
                    ArgType::Lazy => String::from("lazy"),
                })
                .collect::<String>(),
            "strictlazylazy"
        );
        struct Bar {
            offset: usize,
        }
        impl MyApplicable for Bar {
            fn required_args(&self) -> &[ArgType] {
                &FOO_ARITY.required()[self.offset.min(FOO_ARITY.required().len())..]
            }
            fn optional_args(&self) -> &[ArgType] {
                &FOO_ARITY.optional()[self.offset.saturating_sub(FOO_ARITY.required().len())..]
            }
            fn variadic_args(&self) -> Option<ArgType> {
                FOO_ARITY.variadic()
            }
        }
        let expression = Bar { offset: 4 };
        assert_eq!(expression.required_args().len(), 0);
        assert_eq!(expression.optional_args().len(), 0);
        assert_eq!(
            expression
                .required_args()
                .iter()
                .map(|arg| match arg {
                    ArgType::Strict => String::from("strict"),
                    ArgType::Eager => String::from("eager"),
                    ArgType::Lazy => String::from("lazy"),
                })
                .collect::<String>(),
            ""
        );
    }
}<|MERGE_RESOLUTION|>--- conflicted
+++ resolved
@@ -1217,29 +1217,6 @@
         Self: 'a;
 }
 
-<<<<<<< HEAD
-#[derive(Hash, Eq, PartialEq, Clone, Copy, Debug, Serialize)]
-pub enum Eagerness {
-    Eager,
-    Lazy,
-}
-impl Eagerness {
-    pub fn is_eager(&self) -> bool {
-        match self {
-            Eagerness::Eager => true,
-            _ => false,
-        }
-    }
-    pub fn is_lazy(&self) -> bool {
-        match self {
-            Eagerness::Lazy => true,
-            _ => false,
-        }
-    }
-}
-
-=======
->>>>>>> b5942b02
 pub type SignalId = HashId;
 
 #[derive(Eq, PartialEq, Clone, Debug, Serialize, Deserialize)]
