// SPDX-FileCopyrightText: 2023 Marshall Wace <opensource@mwam.com>
// SPDX-License-Identifier: Apache-2.0
// SPDX-FileContributor: Tim Kendrick <t.kendrick@mwam.com> https://github.com/timkendrickmw
// SPDX-FileContributor: Chris Campbell <c.campbell@mwam.com> https://github.com/c-campbell-mwam
// SPDX-FileContributor: Jordan Hall <j.hall@mwam.com> https://github.com/j-hall-mwam
use std::{
    iter::{empty, once},
    ops::Deref,
    path::Path,
};

use reflex::core::{
<<<<<<< HEAD
    as_integer, create_record, ArgType, Builtin, Expression, ExpressionFactory, FloatTermType,
    HeapAllocator, IntTermType, IntValue, RefType, StringTermType, StringValue,
=======
    as_integer, create_record, Builtin, Expression, ExpressionFactory, FloatTermType,
    HeapAllocator, IntTermType, IntValue, ModuleLoader, RefType, StringTermType, StringValue,
>>>>>>> fcd2bb45
};
use reflex_stdlib::{
    Add, And, Apply, Chain, CollectHashMap, CollectHashSet, CollectList, Concat, Contains, Divide,
    Eq, Flatten, Get, Gt, Gte, If, IfError, Lt, Lte, Merge, Multiply, Not, Or, Pow, Push,
    PushFront, Remainder, ResolveDeep, ResolveHashMap, ResolveList, Subtract,
};
use swc_common::{source_map::Pos, sync::Lrc, FileName, SourceMap, Span, Spanned};
use swc_ecma_ast::{
    ArrayLit, ArrowExpr, BinExpr, BinaryOp, BindingIdent, BlockStmt, BlockStmtOrExpr, Bool,
    CallExpr, Callee, CondExpr, Decl, EsVersion, Expr, ExprOrSpread, ExprStmt, Ident, ImportDecl,
    ImportSpecifier, Lit, MemberExpr, MemberProp, Module, ModuleDecl, ModuleExportName, ModuleItem,
    NewExpr, Null, Number, ObjectLit, ObjectPatProp, Pat, Prop, PropName, PropOrSpread, Stmt, Str,
    TaggedTpl, Tpl, TplElement, UnaryExpr, UnaryOp, VarDeclKind, VarDeclarator,
};
use swc_ecma_parser::{lexer::Lexer, Parser, StringInput, Syntax};

use crate::{
    globals::global_aggregate_error,
    stdlib::{Accessor, Construct, FormatErrorMessage, Throw, ToString},
    Env,
};

pub type ParserResult<T> = Result<T, ParserError>;
pub type ParserError = String;

pub trait JsParserBuiltin:
    Builtin
    + From<Accessor>
    + From<Add>
    + From<And>
    + From<Apply>
    + From<Chain>
    + From<CollectHashMap>
    + From<CollectHashSet>
    + From<CollectList>
    + From<Concat>
    + From<Construct>
    + From<Contains>
    + From<Divide>
    + From<Eq>
    + From<Flatten>
    + From<FormatErrorMessage>
    + From<Get>
    + From<Gt>
    + From<Gte>
    + From<If>
    + From<IfError>
    + From<Lt>
    + From<Lte>
    + From<Merge>
    + From<Multiply>
    + From<Not>
    + From<Or>
    + From<Pow>
    + From<Push>
    + From<PushFront>
    + From<Remainder>
    + From<ResolveDeep>
    + From<ResolveHashMap>
    + From<ResolveList>
    + From<Subtract>
    + From<Throw>
    + From<ToString>
{
}
impl<T> JsParserBuiltin for T where
    T: Builtin
        + From<Accessor>
        + From<Add>
        + From<And>
        + From<Apply>
        + From<Chain>
        + From<CollectHashMap>
        + From<CollectHashSet>
        + From<CollectList>
        + From<Concat>
        + From<Construct>
        + From<Contains>
        + From<Divide>
        + From<Eq>
        + From<Flatten>
        + From<FormatErrorMessage>
        + From<Get>
        + From<Gt>
        + From<Gte>
        + From<If>
        + From<IfError>
        + From<Lt>
        + From<Lte>
        + From<Merge>
        + From<Multiply>
        + From<Not>
        + From<Or>
        + From<Pow>
        + From<Push>
        + From<PushFront>
        + From<Remainder>
        + From<ResolveDeep>
        + From<ResolveHashMap>
        + From<ResolveList>
        + From<Subtract>
        + From<Throw>
        + From<ToString>
{
}

fn err<T: std::fmt::Debug>(message: &str, _node: T) -> ParserError {
    String::from(message)
}

fn err_unimplemented<T: std::fmt::Debug>(node: T) -> String {
    err("Unsupported syntax", node)
}

fn err_unexpected<T: std::fmt::Debug>(node: T) -> String {
    err("Unexpected syntax", node)
}

#[derive(Clone)]
struct LexicalScope {
    bindings: Vec<Option<String>>,
}
impl LexicalScope {
    fn new() -> Self {
        Self {
            bindings: Vec::new(),
        }
    }
    fn from(identifiers: impl IntoIterator<Item = Option<String>>) -> Self {
        Self {
            bindings: identifiers.into_iter().collect(),
        }
    }
    fn depth(&self) -> usize {
        self.bindings.len()
    }
    fn create_child(&self, identifiers: impl IntoIterator<Item = Option<String>>) -> LexicalScope {
        LexicalScope {
            bindings: self.bindings.iter().cloned().chain(identifiers).collect(),
        }
    }
    fn get(&self, identifier: &str) -> Option<usize> {
        Some(
            self.bindings
                .iter()
                .rev()
                .enumerate()
                .find(|(_, key)| match key {
                    None => false,
                    Some(key) => *key == identifier,
                })
                .map(|(i, _)| i)?,
        )
    }
}

pub fn parse<T: Expression>(
    input: &str,
    env: &Env<T>,
    factory: &impl ExpressionFactory<T>,
    allocator: &impl HeapAllocator<T>,
) -> ParserResult<T>
where
    T::Builtin: JsParserBuiltin,
{
    let program = parse_ast(input, None)?;
    parse_script_contents(program.body.into_iter(), env, factory, allocator)
}

pub fn parse_module<T: Expression>(
    input: &str,
    env: &Env<T>,
    path: &Path,
    loader: &impl ModuleLoader<Output = T>,
    factory: &impl ExpressionFactory<T>,
    allocator: &impl HeapAllocator<T>,
) -> ParserResult<T>
where
    T::Builtin: JsParserBuiltin,
{
    let program = parse_ast(input, Some(path))?;
    parse_module_contents(
        program.body.into_iter(),
        env,
        path,
        loader,
        factory,
        allocator,
    )
}

fn format_source_error(location: Span, message: &str, source_map: &SourceMap) -> String {
    let location = match source_map.span_to_lines(location) {
        Ok(regions) => match regions.lines.len() {
            0 => format!("{}", regions.file.name),
            1 => {
                let line = regions.lines.first().unwrap();
                format!(
                    "{}:{}:{}-{}",
                    regions.file.name,
                    line.line_index + 1,
                    line.start_col.to_usize() + 1,
                    line.end_col.to_usize() + 1
                )
            }
            _ => {
                let first = regions.lines.first().unwrap();
                let last = regions.lines.last().unwrap();
                format!(
                    "{}:{}:{}-{}:{}",
                    regions.file.name,
                    first.line_index + 1,
                    first.start_col.to_usize() + 1,
                    last.line_index + 1,
                    last.end_col.to_usize() + 1
                )
            }
        },
        Err(_) => format!("{}", source_map.span_to_filename(location)),
    };
    format!("{}: {}", location, message)
}

fn parse_ast(input: &str, path: Option<&Path>) -> ParserResult<Module> {
    let source_map: Lrc<SourceMap> = Default::default();
    let source = source_map.new_source_file(
        match path {
            Some(path) => FileName::Real(path.to_path_buf()),
            None => FileName::Anon,
        },
        String::from(input),
    );
    let lexer = Lexer::new(
        Syntax::Es(Default::default()),
        EsVersion::latest(),
        StringInput::from(&*source),
        None,
    );
    let mut parser = Parser::new_from(lexer);
    let syntax_errors = parser.take_errors();
    if !syntax_errors.is_empty() {
        return Err(syntax_errors
            .into_iter()
            .map(|error| format_source_error(error.span(), &error.into_kind().msg(), &source_map))
            .collect::<Vec<_>>()
            .join("\n"));
    }

    parser
        .parse_module()
        .map_err(|err| format_source_error(err.span(), &err.into_kind().msg(), &source_map))
}

fn parse_script_contents<T: Expression>(
    program: impl IntoIterator<Item = ModuleItem> + ExactSizeIterator,
    env: &Env<T>,
    factory: &impl ExpressionFactory<T>,
    allocator: &impl HeapAllocator<T>,
) -> ParserResult<T>
where
    T::Builtin: JsParserBuiltin,
{
    let body = program
        .into_iter()
        .map(|node| match node {
            ModuleItem::Stmt(node) => Ok(node),
            _ => Err(err_unimplemented(node)),
        })
        .collect::<ParserResult<Vec<_>>>()?;
    match parse_block_statements(&body, &LexicalScope::new(), &env, factory, allocator)? {
        None => Err(String::from("No expression to evaluate")),
        Some(expression) => Ok(expression),
    }
}

fn parse_module_contents<T: Expression>(
    program: impl IntoIterator<Item = ModuleItem> + ExactSizeIterator,
    env: &Env<T>,
    path: &Path,
    loader: &impl ModuleLoader<Output = T>,
    factory: &impl ExpressionFactory<T>,
    allocator: &impl HeapAllocator<T>,
) -> ParserResult<T>
where
    T::Builtin: JsParserBuiltin,
{
    let num_statements = program.len();
    let (body, import_bindings) = program.into_iter().fold(
        Ok((Vec::with_capacity(num_statements), Vec::new())),
        |results, node| {
            let (mut body, mut import_bindings) = results?;
            match node {
                ModuleItem::ModuleDecl(node) => match node {
                    ModuleDecl::Import(node) => {
                        let bindings =
                            parse_module_import(&node, path, loader, factory, allocator)?;
                        import_bindings.extend(bindings);
                        Ok((body, import_bindings))
                    }
                    ModuleDecl::ExportDecl(node) => Err(err_unimplemented(node)),
                    ModuleDecl::ExportNamed(node) => Err(err_unimplemented(node)),
                    ModuleDecl::ExportDefaultDecl(node) => Err(err_unimplemented(node)),
                    ModuleDecl::ExportDefaultExpr(node) => {
                        body.push(Stmt::Expr(ExprStmt {
                            span: node.span,
                            expr: node.expr,
                        }));
                        Ok((body, import_bindings))
                    }
                    ModuleDecl::ExportAll(_) => Err(err_unimplemented(node)),
                    _ => Err(err_unimplemented(node)),
                },
                ModuleItem::Stmt(node) => {
                    body.push(node);
                    Ok((body, import_bindings))
                }
            }
        },
    )?;
    let (import_keys, import_initializers): (Vec<_>, Vec<_>) = import_bindings.into_iter().unzip();
    let scope = LexicalScope::from(import_keys.into_iter().map(Some));
    match parse_block_statements(&body, &scope, &env, factory, allocator)? {
        None => Err(String::from("Missing default module export")),
        Some(expression) => Ok(if import_initializers.is_empty() {
            expression
        } else {
            create_declaration_block(import_initializers, expression, factory)
        }),
    }
}

fn parse_module_import<T: Expression>(
    node: &ImportDecl,
    path: &Path,
    loader: &impl ModuleLoader<Output = T>,
    factory: &impl ExpressionFactory<T>,
    allocator: &impl HeapAllocator<T>,
) -> ParserResult<Vec<(String, T)>>
where
    T::Builtin: JsParserBuiltin,
{
    let module_path = parse_string(&node.src);
    let module = loader
        .load(&module_path, path)
        .unwrap_or_else(|| Err(String::from("No compatible loaders registered")))
        .map_err(|error| {
            err(
                &format!("Failed to import '{}': {}", module_path, error),
                node,
            )
        })?;
    Ok(node
        .specifiers
        .iter()
        .map(|specifier| {
            let (identifier, value) = match specifier {
                ImportSpecifier::Default(node) => {
                    let identifier = parse_identifier(&node.local);
                    let value = get_static_field(module.clone(), "default", factory, allocator);
                    (identifier, value)
                }
                ImportSpecifier::Namespace(node) => {
                    let identifier = parse_identifier(&node.local);
                    let value = module.clone();
                    (identifier, value)
                }
                ImportSpecifier::Named(node) => {
                    let identifier = parse_identifier(&node.local);
                    let imported_field = node
                        .imported
                        .as_ref()
                        .map(|export_name| match export_name {
                            ModuleExportName::Ident(name) => String::from(parse_identifier(name)),
                            ModuleExportName::Str(name) => parse_string(name),
                        })
                        .unwrap_or_else(|| String::from(identifier));
                    let value =
                        get_static_field(module.clone(), &imported_field, factory, allocator);
                    (identifier, value)
                }
            };
            (String::from(identifier), value)
        })
        .collect())
}

fn parse_block<'a, T: Expression>(
    block: &BlockStmt,
    scope: &LexicalScope,
    env: &Env<T>,
    factory: &impl ExpressionFactory<T>,
    allocator: &impl HeapAllocator<T>,
) -> ParserResult<Option<T>>
where
    T::Builtin: JsParserBuiltin,
{
    parse_block_statements(block.stmts.iter(), scope, env, factory, allocator)
}

fn parse_block_statements<'a, T: Expression>(
    statements: impl IntoIterator<Item = &'a Stmt>,
    scope: &LexicalScope,
    env: &Env<T>,
    factory: &impl ExpressionFactory<T>,
    allocator: &impl HeapAllocator<T>,
) -> ParserResult<Option<T>>
where
    T::Builtin: JsParserBuiltin,
{
    let mut remaining = statements.into_iter();
    let node = remaining.next();
    match node {
        None => Ok(None),
        Some(statement) => {
            match statement {
                Stmt::Decl(node) => match node {
                    Decl::Var(node) => match node.kind {
                        VarDeclKind::Const => {
                            let (initializers, child_scope) = parse_variable_declarators(
                                &node.decls,
                                &scope,
                                env,
                                factory,
                                allocator,
                            )?;
                            let body_scope = child_scope.as_ref().unwrap_or(scope);
                            let body = parse_block_statements(
                                remaining, body_scope, env, factory, allocator,
                            )?;
                            match body {
                                None => Ok(None),
                                Some(body) => {
                                    Ok(Some(create_declaration_block(initializers, body, factory)))
                                }
                            }
                        }
                        _ => Err(err_unimplemented(node)),
                    },
                    Decl::Fn(node) => Err(err_unimplemented(node)),
                    Decl::Class(node) => Err(err_unimplemented(node)),
                    _ => Err(err_unimplemented(node)),
                },
                Stmt::Expr(node) => {
                    let expression = parse_expression(&node.expr, &scope, env, factory, allocator)?;
                    match remaining.next() {
                        Some(node) => Err(err_unexpected(node)),
                        None => Ok(Some(expression)),
                    }
                }
                Stmt::Return(node) => match &node.arg {
                    None => Err(err("Missing return value", node)),
                    Some(node) => {
                        let expression = parse_expression(node, &scope, env, factory, allocator)?;
                        match remaining.next() {
                            Some(node) => Err(err_unexpected(node)),
                            None => Ok(Some(expression)),
                        }
                    }
                },
                Stmt::Throw(node) => {
                    let expression =
                        parse_throw_statement(&node.arg, &scope, env, factory, allocator)?;
                    match remaining.next() {
                        Some(node) => Err(err_unexpected(node)),
                        None => Ok(Some(expression)),
                    }
                }
                Stmt::If(node) => {
                    let condition = parse_expression(&node.test, scope, env, factory, allocator)?;
                    let consequent = parse_if_branch(&node.cons, scope, env, factory, allocator)?;
                    match &node.alt {
                        Some(node) => {
                            let alternate = parse_if_branch(&node, scope, env, factory, allocator)?;
                            let expression = create_if_expression(
                                condition, consequent, alternate, factory, allocator,
                            );
                            match remaining.next() {
                                Some(node) => Err(err_unexpected(node)),
                                None => Ok(Some(expression)),
                            }
                        }
                        None => {
                            let alternate = parse_branch(
                                &statement, remaining, scope, env, factory, allocator,
                            )?;
                            let expression = create_if_expression(
                                condition, consequent, alternate, factory, allocator,
                            );
                            Ok(Some(expression))
                        }
                    }
                }
                Stmt::Try(node) => {
                    if let Some(node) = &node.finalizer {
                        Err(err_unimplemented(node))
                    } else if let Some(handler) = &node.handler {
                        let error_identifier = match &handler.param {
                            Some(pattern) => match pattern {
                                Pat::Ident(identifier) => Ok(Some(identifier)),
                                // TODO: Support destructuring patterns in catch variable assignment
                                _ => Err(err_unimplemented(pattern)),
                            },
                            None => Ok(None),
                        }?;
                        let BlockStmt { stmts: body, .. } = &node.block;
                        let BlockStmt { stmts: handler, .. } = &handler.body;
                        let expression = create_try_catch_expression(
                            &statement,
                            body,
                            handler,
                            error_identifier,
                            scope,
                            env,
                            factory,
                            allocator,
                        )?;
                        match remaining.next() {
                            Some(node) => Err(err_unexpected(node)),
                            None => Ok(Some(expression)),
                        }
                    } else {
                        Err(err_unimplemented(node))
                    }
                }
                Stmt::Switch(_) => Err(err_unimplemented(statement)),
                Stmt::Empty(_) => parse_block_statements(remaining, scope, env, factory, allocator),
                _ => Err(err_unimplemented(statement)),
            }
        }
    }
}

fn create_declaration_block<T: Expression>(
    initializers: impl IntoIterator<Item = T, IntoIter = impl DoubleEndedIterator<Item = T>>,
    body: T,
    factory: &impl ExpressionFactory<T>,
) -> T {
    initializers
        .into_iter()
        .rev()
        .fold(body, |body, initializer| {
            factory.create_let_term(initializer, body)
        })
}

fn parse_variable_declarators<T: Expression>(
    declarators: &[VarDeclarator],
    scope: &LexicalScope,
    env: &Env<T>,
    factory: &impl ExpressionFactory<T>,
    allocator: &impl HeapAllocator<T>,
) -> ParserResult<(
    impl IntoIterator<Item = T, IntoIter = impl DoubleEndedIterator<Item = T>>,
    Option<LexicalScope>,
)>
where
    T::Builtin: JsParserBuiltin,
{
    declarators
        .iter()
        .fold(Ok((Vec::new(), None)), |results, node| {
            let (mut results, existing_scope) = results?;
            let current_scope = existing_scope.as_ref().unwrap_or(scope);
            let (initializers, child_scope) =
                parse_variable_declarator(node, current_scope, env, factory, allocator)?;
            results.extend(initializers);
            Ok((results, child_scope.or(existing_scope)))
        })
}

fn parse_variable_declarator<T: Expression>(
    node: &VarDeclarator,
    scope: &LexicalScope,
    env: &Env<T>,
    factory: &impl ExpressionFactory<T>,
    allocator: &impl HeapAllocator<T>,
) -> ParserResult<(impl IntoIterator<Item = T>, Option<LexicalScope>)>
where
    T::Builtin: JsParserBuiltin,
{
    let init = node
        .init
        .as_ref()
        .ok_or_else(|| err("Missing variable initializer", node))?;
    let value = parse_expression(&init, scope, env, factory, allocator)?;
    match &node.name {
        Pat::Ident(node) => {
            let identifier = parse_identifier(&node.id);
            Ok((
                vec![value],
                Some(scope.create_child(once(Some(String::from(identifier))))),
            ))
        }
        Pat::Object(node) => {
            let (initializers, child_scope) = parse_object_destructuring_pattern_bindings(
                value,
                &node.props,
                scope,
                env,
                factory,
                allocator,
            )?;
            Ok((initializers.into_iter().collect::<Vec<_>>(), child_scope))
        }
        Pat::Array(node) => {
            let (initializers, child_scope) = parse_array_destructuring_pattern_bindings(
                value,
                &node.elems,
                scope,
                env,
                factory,
                allocator,
            )?;
            Ok((initializers.into_iter().collect::<Vec<_>>(), child_scope))
        }
        Pat::Rest(_) => Err(err_unimplemented(node)),
        Pat::Assign(_) => Err(err_unimplemented(node)),
        _ => Err(err_unimplemented(node)),
    }
}

fn parse_object_destructuring_pattern_bindings<T: Expression>(
    target: T,
    properties: &[ObjectPatProp],
    scope: &LexicalScope,
    env: &Env<T>,
    factory: &impl ExpressionFactory<T>,
    allocator: &impl HeapAllocator<T>,
) -> ParserResult<(Vec<T>, Option<LexicalScope>)>
where
    T::Builtin: JsParserBuiltin,
{
    let properties = properties
        .iter()
        .map(|property| match property {
            ObjectPatProp::KeyValue(node) => {
                let identifier = match &*node.value {
                    Pat::Ident(node) => Ok(parse_identifier(&node.id)),
                    Pat::Object(_) => Err(err_unimplemented(node)),
                    Pat::Array(_) => Err(err_unimplemented(node)),
                    Pat::Rest(_) => Err(err_unimplemented(node)),
                    Pat::Assign(_) => Err(err_unimplemented(node)),
                    _ => Err(err_unimplemented(node)),
                }?;
                let field_name = parse_prop_name(&node.key, scope, env, factory, allocator)?;
                let field_accessor =
                    factory.create_string_term(allocator.create_string(field_name));
                Ok((identifier, field_accessor))
            }
            ObjectPatProp::Assign(node) => {
                if node.value.is_some() {
                    Err(err_unimplemented(node))
                } else {
                    let identifier = parse_identifier(&node.key);
                    let field_accessor = factory
                        .create_string_term(allocator.create_string(String::from(identifier)));
                    Ok((identifier, field_accessor))
                }
            }
            ObjectPatProp::Rest(node) => Err(err_unimplemented(node)),
        })
        .collect::<Result<Vec<_>, _>>()?;
    match properties.len() {
        0 => Ok((Vec::new(), None)),
        1 => {
            let (identifier, field_accessor) = properties.into_iter().next().unwrap();
            let initializer = get_dynamic_field(target, field_accessor, factory, allocator);
            Ok((
                vec![initializer],
                Some(scope.create_child(once(Some(String::from(identifier))))),
            ))
        }
        _ => {
            let mut initializers = Vec::with_capacity(1 + properties.len());
            let initializer_scope = scope.create_child(once(None));
            initializers.push(target.clone());
            let initializer_depth = initializer_scope.depth();
            properties
                .into_iter()
                .fold(
                    Ok((initializers, scope.create_child(once(None)))),
                    |result, property| {
                        let (mut initializers, existing_scope) = result?;
                        let (identifier, field_accessor) = property;
                        let scope_offset = existing_scope.depth() - initializer_depth;
                        let initializer = get_dynamic_field(
                            factory.create_variable_term(scope_offset),
                            field_accessor,
                            factory,
                            allocator,
                        );
                        initializers.push(initializer);
                        let next_scope =
                            existing_scope.create_child(once(Some(String::from(identifier))));
                        Ok((initializers, next_scope))
                    },
                )
                .map(|(initializers, scope)| (initializers, Some(scope)))
        }
    }
}

fn parse_array_destructuring_pattern_bindings<T: Expression>(
    target: T,
    accessors: &[Option<Pat>],
    scope: &LexicalScope,
    _env: &Env<T>,
    factory: &impl ExpressionFactory<T>,
    allocator: &impl HeapAllocator<T>,
) -> ParserResult<(impl IntoIterator<Item = T>, Option<LexicalScope>)>
where
    T::Builtin: JsParserBuiltin,
{
    let accessors = accessors
        .iter()
        .enumerate()
        .filter_map(|(index, accessor)| match accessor {
            Some(accessor) => Some((index, accessor)),
            None => None,
        })
        .map(|(index, accessor)| match accessor {
            Pat::Ident(identifier) => {
                let identifier = parse_identifier(&identifier.id);
                Ok((identifier, index))
            }
            Pat::Rest(_) => Err(err_unimplemented(accessor)),
            _ => Err(err_unimplemented(accessor)),
        })
        .collect::<Result<Vec<_>, _>>()?;
    match accessors.len() {
        0 => Ok((Vec::new(), None)),
        1 => {
            let (identifier, index) = accessors.into_iter().next().unwrap();
            let initializer = get_indexed_field(target, index, factory, allocator);
            Ok((
                vec![initializer],
                Some(scope.create_child(once(Some(String::from(identifier))))),
            ))
        }
        _ => {
            let mut initializers = Vec::with_capacity(1 + accessors.len());
            let initializer_scope = scope.create_child(once(None));
            initializers.push(target.clone());
            let initializer_depth = initializer_scope.depth();
            accessors
                .into_iter()
                .fold(Ok((initializers, initializer_scope)), |result, property| {
                    let (mut initializers, existing_scope) = result?;
                    let (identifier, index) = property;
                    let scope_offset = existing_scope.depth() - initializer_depth;
                    let initializer = get_indexed_field(
                        factory.create_variable_term(scope_offset),
                        index,
                        factory,
                        allocator,
                    );
                    initializers.push(initializer);
                    let next_scope =
                        existing_scope.create_child(once(Some(String::from(identifier))));
                    Ok((initializers, next_scope))
                })
                .map(|(initializers, scope)| (initializers, Some(scope)))
        }
    }
}

fn parse_identifier(node: &Ident) -> &str {
    &node.sym
}

fn parse_prop_name<T: Expression>(
    node: &PropName,
    scope: &LexicalScope,
    env: &Env<T>,
    factory: &impl ExpressionFactory<T>,
    allocator: &impl HeapAllocator<T>,
) -> ParserResult<String>
where
    T::Builtin: JsParserBuiltin,
{
    match node {
        PropName::Ident(key) => Ok(String::from(parse_identifier(key))),
        PropName::Str(key) => Ok(parse_string(key)),
        PropName::Num(key) => {
            let key = key.value;
            match as_integer(key) {
                Some(key) => Ok(format!("{}", key)),
                _ => Ok(format!("{}", key)),
            }
        }
        PropName::BigInt(key) => Err(err_unimplemented(key)),
        PropName::Computed(key) => {
            let dynamic_key = parse_expression(&key.expr, scope, env, factory, allocator)?;
            if let Some(term) = factory.match_string_term(&dynamic_key) {
                Ok(String::from(term.value().as_deref().as_str().deref()))
            } else if let Some(_) = factory.match_nil_term(&dynamic_key) {
                Ok(format!("{}", dynamic_key))
            } else if let Some(_) = factory.match_boolean_term(&dynamic_key) {
                Ok(format!("{}", dynamic_key))
            } else if let Some(_) = factory.match_int_term(&dynamic_key) {
                Ok(format!("{}", dynamic_key))
            } else if let Some(term) = factory.match_float_term(&dynamic_key) {
                Ok(if let Some(value) = as_integer(term.value()) {
                    format!("{}", value)
                } else {
                    format!("{}", dynamic_key)
                })
            } else {
                Err(err_unimplemented(dynamic_key))
            }
        }
    }
}

fn parse_throw_statement<T: Expression>(
    value: &Expr,
    scope: &LexicalScope,
    env: &Env<T>,
    factory: &impl ExpressionFactory<T>,
    allocator: &impl HeapAllocator<T>,
) -> ParserResult<T>
where
    T::Builtin: JsParserBuiltin,
{
    let error = parse_expression(value, scope, env, factory, allocator)?;
    Ok(factory.create_application_term(
        factory.create_builtin_term(Throw),
        allocator.create_unit_list(factory.create_application_term(
            factory.create_builtin_term(ResolveDeep),
            allocator.create_unit_list(error),
        )),
    ))
}

fn parse_if_branch<T: Expression>(
    node: &Stmt,
    scope: &LexicalScope,
    env: &Env<T>,
    factory: &impl ExpressionFactory<T>,
    allocator: &impl HeapAllocator<T>,
) -> ParserResult<T>
where
    T::Builtin: JsParserBuiltin,
{
    match node {
        Stmt::Block(block) => {
            let BlockStmt { stmts: body, .. } = block;
            parse_branch(node, body, scope, env, factory, allocator)
        }
        _ => parse_branch(node, &vec![node.clone()], scope, env, factory, allocator),
    }
}

fn parse_branch<'a, T: Expression>(
    node: &Stmt,
    body: impl IntoIterator<Item = &'a Stmt>,
    scope: &LexicalScope,
    env: &Env<T>,
    factory: &impl ExpressionFactory<T>,
    allocator: &impl HeapAllocator<T>,
) -> ParserResult<T>
where
    T::Builtin: JsParserBuiltin,
{
    let expression = parse_block_statements(body, scope, env, factory, allocator)?;
    match expression {
        None => Err(err("Unterminated branch", node)),
        Some(expression) => Ok(expression),
    }
}

fn parse_expression<T: Expression>(
    node: &Expr,
    scope: &LexicalScope,
    env: &Env<T>,
    factory: &impl ExpressionFactory<T>,
    allocator: &impl HeapAllocator<T>,
) -> ParserResult<T>
where
    T::Builtin: JsParserBuiltin,
{
    match node {
        Expr::Paren(node) => parse_expression(&node.expr, scope, env, factory, allocator),
        Expr::Ident(node) => parse_variable_reference(node, scope, env, factory),
        Expr::Lit(node) => parse_literal(node, factory, allocator),
        Expr::Tpl(node) => parse_template_literal(node, scope, env, factory, allocator),
        Expr::TaggedTpl(node) => parse_tagged_template(node, scope, env, factory, allocator),
        Expr::Unary(node) => parse_unary_expression(node, scope, env, factory, allocator),
        Expr::Bin(node) => parse_binary_expression(node, scope, env, factory, allocator),
        Expr::Cond(node) => parse_conditional_expression(node, scope, env, factory, allocator),
        Expr::Arrow(node) => parse_arrow_function_expression(node, scope, env, factory, allocator),
        Expr::Member(node) => parse_member_expression(node, scope, env, factory, allocator),
        Expr::Call(node) => parse_call_expression(node, scope, env, factory, allocator),
        Expr::New(node) => parse_constructor_expression(node, scope, env, factory, allocator),
        Expr::Object(node) => parse_object_literal(node, scope, env, factory, allocator),
        Expr::Array(node) => parse_array_literal(node, scope, env, factory, allocator),
        _ => Err(err_unimplemented(node)),
    }
}

fn parse_expressions<'a, T: Expression>(
    expressions: impl IntoIterator<Item = &'a Expr>,
    scope: &LexicalScope,
    env: &Env<T>,
    factory: &impl ExpressionFactory<T>,
    allocator: &impl HeapAllocator<T>,
) -> ParserResult<Vec<T>>
where
    T::Builtin: JsParserBuiltin,
{
    expressions
        .into_iter()
        .map(|node| parse_expression(node, scope, env, factory, allocator))
        .collect::<Result<Vec<_>, _>>()
}

fn parse_variable_reference<T: Expression>(
    node: &Ident,
    scope: &LexicalScope,
    env: &Env<T>,
    factory: &impl ExpressionFactory<T>,
) -> ParserResult<T> {
    let name = parse_identifier(node);
    let offset = scope.get(name);
    match offset {
        Some(offset) => Ok(factory.create_variable_term(offset)),
        None => match env.global(name) {
            Some(value) => Ok(value),
            None => Err(err(&format!("Invalid reference: '{}'", name), node)),
        },
    }
}

fn parse_literal<T: Expression>(
    node: &Lit,
    factory: &impl ExpressionFactory<T>,
    allocator: &impl HeapAllocator<T>,
) -> ParserResult<T> {
    match node {
        Lit::Null(node) => parse_null_literal(node, factory),
        Lit::Bool(node) => parse_boolean_literal(node, factory),
        Lit::Num(node) => parse_number_literal(node, factory),
        Lit::Str(node) => parse_string_literal(node, factory, allocator),
        _ => Err(err_unimplemented(node)),
    }
}

fn parse_null_literal<T: Expression>(
    _node: &Null,
    factory: &impl ExpressionFactory<T>,
) -> ParserResult<T> {
    Ok(factory.create_nil_term())
}

fn parse_boolean_literal<T: Expression>(
    node: &Bool,
    factory: &impl ExpressionFactory<T>,
) -> ParserResult<T> {
    Ok(factory.create_boolean_term(node.value))
}

fn parse_number_literal<T: Expression>(
    node: &Number,
    factory: &impl ExpressionFactory<T>,
) -> ParserResult<T> {
    Ok(factory.create_float_term(node.value))
}

fn parse_string_literal<T: Expression>(
    node: &Str,
    factory: &impl ExpressionFactory<T>,
    allocator: &impl HeapAllocator<T>,
) -> ParserResult<T> {
    let value = parse_string(node);
    Ok(factory.create_string_term(allocator.create_string(value)))
}

fn parse_string(node: &Str) -> String {
    parse_escaped_string(&node.value)
}

fn parse_escaped_string(value: &str) -> String {
    value
        .chars()
        .fold(
            (String::with_capacity(value.len()), false),
            |(mut result, is_escape), current| {
                if current == '\\' && !is_escape {
                    (result, true)
                } else {
                    result.push(current);
                    (result, false)
                }
            },
        )
        .0
}

fn parse_template_literal<T: Expression>(
    node: &Tpl,
    scope: &LexicalScope,
    env: &Env<T>,
    factory: &impl ExpressionFactory<T>,
    allocator: &impl HeapAllocator<T>,
) -> ParserResult<T>
where
    T::Builtin: JsParserBuiltin,
{
    let args = node
        .quasis
        .iter()
        .map(|quasi| {
            let value = parse_template_element(quasi);
            if value.is_empty() {
                None
            } else {
                Some(factory.create_string_term(allocator.create_string(value)))
            }
        })
        .zip(
            node.exprs
                .iter()
                .map(|expression| {
                    let value = parse_expression(expression, scope, env, factory, allocator)?;
                    Ok(Some(factory.create_application_term(
                        factory.create_builtin_term(ToString),
                        allocator.create_unit_list(value),
                    )))
                })
                .chain(once(Ok(None))),
        )
        .flat_map(|(quasi, expression)| once(Ok(quasi)).chain(once(expression)))
        .filter_map(|arg| match arg {
            Err(error) => Some(Err(error)),
            Ok(Some(arg)) => Some(Ok(arg)),
            Ok(None) => None,
        })
        .collect::<ParserResult<Vec<_>>>()?;
    Ok(match args.len() {
        0 => factory.create_string_term(allocator.create_static_string("")),
        1 => args.into_iter().next().unwrap(),
        _ => factory.create_application_term(
            factory.create_builtin_term(Concat),
            allocator.create_list(args),
        ),
    })
}

fn parse_template_element(node: &TplElement) -> String {
    node.cooked
        .as_ref()
        .map(|value| {
            let value: &str = &value;
            String::from(value)
        })
        .unwrap_or_else(|| parse_escaped_string(&node.raw))
}

fn parse_tagged_template<T: Expression>(
    node: &TaggedTpl,
    scope: &LexicalScope,
    env: &Env<T>,
    factory: &impl ExpressionFactory<T>,
    allocator: &impl HeapAllocator<T>,
) -> ParserResult<T>
where
    T::Builtin: JsParserBuiltin,
{
    parse_template_literal(&node.tpl, scope, env, factory, allocator)
}

fn parse_object_literal<T: Expression>(
    node: &ObjectLit,
    scope: &LexicalScope,
    env: &Env<T>,
    factory: &impl ExpressionFactory<T>,
    allocator: &impl HeapAllocator<T>,
) -> ParserResult<T>
where
    T::Builtin: JsParserBuiltin,
{
    enum ObjectLiteralField<T> {
        Property {
            key: String,
            value: T,
            strictness: ArgType,
        },
        Spread(T),
    }
    let elements =
        node.props
            .iter()
            .fold(Ok(Vec::with_capacity(node.props.len())), |results, node| {
                let mut elements = results?;
                match node {
                    PropOrSpread::Prop(prop) => match &**prop {
                        Prop::KeyValue(prop) => {
                            let key = parse_prop_name(&prop.key, scope, env, factory, allocator)?;
                            let value =
                                parse_expression(&prop.value, scope, env, factory, allocator)?;
                            elements.push(ObjectLiteralField::Property {
                                key,
                                value,
                                strictness: ArgType::Strict,
                            });
                            Ok(elements)
                        }
                        Prop::Shorthand(prop) => {
                            let key = String::from(parse_identifier(prop));
                            let value = parse_variable_reference(prop, scope, env, factory)?;
                            elements.push(ObjectLiteralField::Property {
                                key,
                                value,
                                strictness: ArgType::Strict,
                            });
                            Ok(elements)
                        }
                        Prop::Method(_) => Err(err_unimplemented(prop)),
                        Prop::Getter(prop) => match prop.body.as_ref() {
                            None => Err(err_unimplemented(prop)),
                            Some(body) => {
                                let key =
                                    parse_prop_name(&prop.key, scope, env, factory, allocator)?;
                                let value = prop
                                    .body
                                    .as_ref()
                                    .and_then(|body| {
                                        parse_block(body, scope, env, factory, allocator)
                                            .transpose()
                                    })
                                    .transpose()?;
                                match value {
                                    None => {
                                        Err(err("Missing property accessor return value", body))
                                    }
                                    Some(value) => {
                                        elements.push(ObjectLiteralField::Property {
                                            key,
                                            value,
                                            strictness: ArgType::Lazy,
                                        });
                                        Ok(elements)
                                    }
                                }
                            }
                        },
                        Prop::Setter(_) => Err(err_unimplemented(prop)),
                        _ => Err(err_unimplemented(prop)),
                    },
                    PropOrSpread::Spread(node) => {
                        let value = parse_expression(&node.expr, scope, env, factory, allocator)?;
                        elements.push(ObjectLiteralField::Spread(value));
                        Ok(elements)
                    }
                }
            })?;

    let (field_sets, _) = elements
        .into_iter()
        .flat_map(|element| {
            // If this is a spread element, insert a 'None' marker before the current element to collect up the
            // preceding fields into a field set
            let spread_delimiter: Option<Option<ObjectLiteralField<T>>> =
                if matches!(&element, ObjectLiteralField::Spread(_)) {
                    Some(None)
                } else {
                    None
                };
            spread_delimiter.into_iter().chain(once(Some(element)))
        })
        // Append a 'None' marker to collect up the pending fields once all properties have been iterated
        .chain(once(None))
        .fold((Vec::new(), Vec::new()), |results, property| {
            let (mut field_sets, mut current_set) = results;
            match property {
                Some(ObjectLiteralField::Spread(value)) => {
                    field_sets.push(value);
                    (field_sets, Vec::new())
                }
                Some(ObjectLiteralField::Property {
                    key,
                    value,
                    strictness,
                }) => {
                    current_set.push((
                        factory.create_string_term(allocator.create_string(key)),
                        value,
                        strictness,
                    ));
                    (field_sets, current_set)
                }
                None => {
                    if !current_set.is_empty() {
                        let has_lazy_fields =
                            current_set
                                .iter()
                                .any(|(_, value, eagerness)| match eagerness {
                                    ArgType::Strict => {
                                        !(value.is_static()
                                            && factory.match_signal_term(value).is_some())
                                    }
                                    ArgType::Eager => !value.is_static(),
                                    ArgType::Lazy => true,
                                });
                        let field_set = if has_lazy_fields {
                            let num_fields = current_set.len();
                            let (keys, values, eagerness) = current_set.into_iter().fold(
                                (
                                    Vec::with_capacity(num_fields),
                                    Vec::with_capacity(num_fields),
                                    Vec::with_capacity(num_fields),
                                ),
                                |(mut keys, mut values, mut eagernesses),
                                 (key, value, eagerness)| {
                                    keys.push(key);
                                    values.push(value);
                                    eagernesses.push(eagerness);
                                    (keys, values, eagernesses)
                                },
                            );
                            factory.create_lazy_record_term(
                                allocator.create_struct_prototype(allocator.create_list(keys)),
                                allocator.create_list(values),
                                eagerness,
                            )
                        } else {
                            create_record(
                                current_set.into_iter().map(|(key, value, _)| (key, value)),
                                factory,
                                allocator,
                            )
                        };
                        field_sets.push(field_set);
                    }
                    (field_sets, Vec::new())
                }
            }
        });

    Ok(if field_sets.len() >= 2 {
        factory.create_application_term(
            factory.create_builtin_term(Merge),
            allocator.create_unit_list(factory.create_application_term(
                factory.create_builtin_term(CollectList),
                allocator.create_list(field_sets),
            )),
        )
    } else {
        field_sets.into_iter().next().unwrap_or_else(|| {
            factory.create_record_term(
                allocator.create_struct_prototype(allocator.create_empty_list()),
                allocator.create_empty_list(),
            )
        })
    })
}

fn parse_array_literal<T: Expression>(
    node: &ArrayLit,
    scope: &LexicalScope,
    env: &Env<T>,
    factory: &impl ExpressionFactory<T>,
    allocator: &impl HeapAllocator<T>,
) -> ParserResult<T>
where
    T::Builtin: JsParserBuiltin,
{
    enum ArrayLiteralFields<T> {
        Items(Vec<T>),
        Spread(T),
    }
    let elements =
        node.elems
            .iter()
            .fold(Ok(Vec::with_capacity(node.elems.len())), |results, node| {
                let mut elements = results?;
                match node {
                    None => Err(err("Missing array item", node)),
                    Some(node) => {
                        if node.spread.is_some() {
                            let value =
                                parse_expression(&node.expr, scope, env, factory, allocator)?;
                            elements.push(ArrayLiteralFields::Spread(value));
                            Ok(elements)
                        } else {
                            let value =
                                parse_expression(&node.expr, scope, env, factory, allocator)?;
                            if let Some(ArrayLiteralFields::Items(_)) = elements.last() {
                                match elements.pop() {
                                    Some(ArrayLiteralFields::Items(mut items)) => {
                                        items.push(value);
                                        elements.push(ArrayLiteralFields::Items(items));
                                    }
                                    _ => {}
                                }
                            } else {
                                elements.push(ArrayLiteralFields::Items(vec![value]))
                            }
                            Ok(elements)
                        }
                    }
                }
            })?;
    match {
        let mut elements = elements.into_iter();
        (elements.next(), elements.next(), elements)
    } {
        (None, _, _) => Ok(factory.create_list_term(allocator.create_empty_list())),
        (Some(element), None, _) => match element {
            ArrayLiteralFields::Items(items) => {
                Ok(factory.create_list_term(allocator.create_list(items)))
            }
            ArrayLiteralFields::Spread(target) => Ok(target),
        },
        (Some(left), Some(right), remaining) if remaining.len() == 0 => match (left, right) {
            (ArrayLiteralFields::Spread(target), ArrayLiteralFields::Items(items))
                if items.len() == 1 =>
            {
                Ok(factory.create_application_term(
                    factory.create_builtin_term(Push),
                    allocator.create_pair(target, items.into_iter().next().unwrap()),
                ))
            }
            (ArrayLiteralFields::Items(items), ArrayLiteralFields::Spread(target))
                if items.len() == 1 =>
            {
                Ok(factory.create_application_term(
                    factory.create_builtin_term(PushFront),
                    allocator.create_pair(target, items.into_iter().next().unwrap()),
                ))
            }
            (left, right) => Ok(factory.create_application_term(
                factory.create_builtin_term(Chain),
                allocator.create_pair(
                    match left {
                        ArrayLiteralFields::Items(items) => {
                            factory.create_list_term(allocator.create_list(items))
                        }
                        ArrayLiteralFields::Spread(target) => target,
                    },
                    match right {
                        ArrayLiteralFields::Items(items) => {
                            factory.create_list_term(allocator.create_list(items))
                        }
                        ArrayLiteralFields::Spread(target) => target,
                    },
                ),
            )),
        },
        (Some(left), Some(right), remaining) => Ok(factory.create_application_term(
            factory.create_builtin_term(Flatten),
            allocator.create_unit_list(
                factory.create_application_term(
                    factory.create_builtin_term(CollectList),
                    allocator.create_sized_list(
                        2 + remaining.len(),
                        [left, right]
                            .into_iter()
                            .chain(remaining)
                            .map(|element| match element {
                                ArrayLiteralFields::Items(items) => {
                                    factory.create_list_term(allocator.create_list(items))
                                }
                                ArrayLiteralFields::Spread(target) => target,
                            }),
                    ),
                ),
            ),
        )),
    }
}

fn parse_unary_expression<T: Expression>(
    node: &UnaryExpr,
    scope: &LexicalScope,
    env: &Env<T>,
    factory: &impl ExpressionFactory<T>,
    allocator: &impl HeapAllocator<T>,
) -> ParserResult<T>
where
    T::Builtin: JsParserBuiltin,
{
    match node.op {
        UnaryOp::Minus => parse_unary_minus_expression(node, scope, env, factory, allocator),
        UnaryOp::Plus => parse_unary_plus_expression(node, scope, env, factory, allocator),
        UnaryOp::Bang => parse_unary_not_expression(node, scope, env, factory, allocator),
        _ => Err(err_unimplemented(node)),
    }
}

fn parse_binary_expression<T: Expression>(
    node: &BinExpr,
    scope: &LexicalScope,
    env: &Env<T>,
    factory: &impl ExpressionFactory<T>,
    allocator: &impl HeapAllocator<T>,
) -> ParserResult<T>
where
    T::Builtin: JsParserBuiltin,
{
    match node.op {
        BinaryOp::Add => parse_binary_add_expression(node, scope, env, factory, allocator),
        BinaryOp::Sub => parse_binary_subtract_expression(node, scope, env, factory, allocator),
        BinaryOp::Mul => parse_binary_multiply_expression(node, scope, env, factory, allocator),
        BinaryOp::Div => parse_binary_divide_expression(node, scope, env, factory, allocator),
        BinaryOp::Mod => parse_binary_remainder_expression(node, scope, env, factory, allocator),
        BinaryOp::Exp => parse_binary_pow_expression(node, scope, env, factory, allocator),
        BinaryOp::Lt => parse_binary_lt_expression(node, scope, env, factory, allocator),
        BinaryOp::Gt => parse_binary_gt_expression(node, scope, env, factory, allocator),
        BinaryOp::LtEq => parse_binary_lte_expression(node, scope, env, factory, allocator),
        BinaryOp::GtEq => parse_binary_gte_expression(node, scope, env, factory, allocator),
        BinaryOp::EqEq | BinaryOp::EqEqEq => {
            parse_binary_equal_expression(node, scope, env, factory, allocator)
        }
        BinaryOp::NotEq | BinaryOp::NotEqEq => {
            parse_binary_not_equal_expression(node, scope, env, factory, allocator)
        }
        BinaryOp::LogicalAnd => {
            parse_binary_logical_and_expression(node, scope, env, factory, allocator)
        }
        BinaryOp::LogicalOr => {
            parse_binary_logical_or_expression(node, scope, env, factory, allocator)
        }
        BinaryOp::In => parse_binary_in_expression(node, scope, env, factory, allocator),
        _ => Err(err_unimplemented(node)),
    }
}

fn parse_unary_minus_expression<T: Expression>(
    node: &UnaryExpr,
    scope: &LexicalScope,
    env: &Env<T>,
    factory: &impl ExpressionFactory<T>,
    allocator: &impl HeapAllocator<T>,
) -> ParserResult<T>
where
    T::Builtin: JsParserBuiltin,
{
    let operand = parse_expression(&node.arg, scope, env, factory, allocator)?;
    Ok(if let Some(term) = factory.match_int_term(&operand) {
        factory.create_int_term(-term.value())
    } else if let Some(term) = factory.match_float_term(&operand) {
        factory.create_float_term(-term.value())
    } else {
        factory.create_application_term(
            factory.create_builtin_term(Subtract),
            allocator.create_pair(factory.create_float_term(0.0), operand),
        )
    })
}

fn parse_unary_plus_expression<T: Expression>(
    node: &UnaryExpr,
    scope: &LexicalScope,
    env: &Env<T>,
    factory: &impl ExpressionFactory<T>,
    allocator: &impl HeapAllocator<T>,
) -> ParserResult<T>
where
    T::Builtin: JsParserBuiltin,
{
    let operand = parse_expression(&node.arg, scope, env, factory, allocator)?;
    Ok(if let Some(_) = factory.match_int_term(&operand) {
        operand
    } else if let Some(_) = factory.match_float_term(&operand) {
        operand
    } else {
        factory.create_application_term(
            factory.create_builtin_term(Add),
            allocator.create_pair(factory.create_float_term(0.0), operand),
        )
    })
}

fn parse_unary_not_expression<T: Expression>(
    node: &UnaryExpr,
    scope: &LexicalScope,
    env: &Env<T>,
    factory: &impl ExpressionFactory<T>,
    allocator: &impl HeapAllocator<T>,
) -> ParserResult<T>
where
    T::Builtin: JsParserBuiltin,
{
    let operand = parse_expression(&node.arg, scope, env, factory, allocator)?;
    Ok(factory.create_application_term(
        factory.create_builtin_term(Not),
        allocator.create_unit_list(operand),
    ))
}

fn parse_binary_add_expression<T: Expression>(
    node: &BinExpr,
    scope: &LexicalScope,
    env: &Env<T>,
    factory: &impl ExpressionFactory<T>,
    allocator: &impl HeapAllocator<T>,
) -> ParserResult<T>
where
    T::Builtin: JsParserBuiltin,
{
    let left = parse_expression(&node.left, scope, env, factory, allocator)?;
    let right = parse_expression(&node.right, scope, env, factory, allocator)?;
    Ok(factory.create_application_term(
        factory.create_builtin_term(Add),
        allocator.create_pair(left, right),
    ))
}

fn parse_binary_subtract_expression<T: Expression>(
    node: &BinExpr,
    scope: &LexicalScope,
    env: &Env<T>,
    factory: &impl ExpressionFactory<T>,
    allocator: &impl HeapAllocator<T>,
) -> ParserResult<T>
where
    T::Builtin: JsParserBuiltin,
{
    let left = parse_expression(&node.left, scope, env, factory, allocator)?;
    let right = parse_expression(&node.right, scope, env, factory, allocator)?;
    Ok(factory.create_application_term(
        factory.create_builtin_term(Subtract),
        allocator.create_pair(left, right),
    ))
}

fn parse_binary_multiply_expression<T: Expression>(
    node: &BinExpr,
    scope: &LexicalScope,
    env: &Env<T>,
    factory: &impl ExpressionFactory<T>,
    allocator: &impl HeapAllocator<T>,
) -> ParserResult<T>
where
    T::Builtin: JsParserBuiltin,
{
    let left = parse_expression(&node.left, scope, env, factory, allocator)?;
    let right = parse_expression(&node.right, scope, env, factory, allocator)?;
    Ok(factory.create_application_term(
        factory.create_builtin_term(Multiply),
        allocator.create_pair(left, right),
    ))
}

fn parse_binary_divide_expression<T: Expression>(
    node: &BinExpr,
    scope: &LexicalScope,
    env: &Env<T>,
    factory: &impl ExpressionFactory<T>,
    allocator: &impl HeapAllocator<T>,
) -> ParserResult<T>
where
    T::Builtin: JsParserBuiltin,
{
    let left = parse_expression(&node.left, scope, env, factory, allocator)?;
    let right = parse_expression(&node.right, scope, env, factory, allocator)?;
    Ok(factory.create_application_term(
        factory.create_builtin_term(Divide),
        allocator.create_pair(left, right),
    ))
}

fn parse_binary_remainder_expression<T: Expression>(
    node: &BinExpr,
    scope: &LexicalScope,
    env: &Env<T>,
    factory: &impl ExpressionFactory<T>,
    allocator: &impl HeapAllocator<T>,
) -> ParserResult<T>
where
    T::Builtin: JsParserBuiltin,
{
    let left = parse_expression(&node.left, scope, env, factory, allocator)?;
    let right = parse_expression(&node.right, scope, env, factory, allocator)?;
    Ok(factory.create_application_term(
        factory.create_builtin_term(Remainder),
        allocator.create_pair(left, right),
    ))
}

fn parse_binary_pow_expression<T: Expression>(
    node: &BinExpr,
    scope: &LexicalScope,
    env: &Env<T>,
    factory: &impl ExpressionFactory<T>,
    allocator: &impl HeapAllocator<T>,
) -> ParserResult<T>
where
    T::Builtin: JsParserBuiltin,
{
    let left = parse_expression(&node.left, scope, env, factory, allocator)?;
    let right = parse_expression(&node.right, scope, env, factory, allocator)?;
    Ok(factory.create_application_term(
        factory.create_builtin_term(Pow),
        allocator.create_pair(left, right),
    ))
}

fn parse_binary_lt_expression<T: Expression>(
    node: &BinExpr,
    scope: &LexicalScope,
    env: &Env<T>,
    factory: &impl ExpressionFactory<T>,
    allocator: &impl HeapAllocator<T>,
) -> ParserResult<T>
where
    T::Builtin: JsParserBuiltin,
{
    let left = parse_expression(&node.left, scope, env, factory, allocator)?;
    let right = parse_expression(&node.right, scope, env, factory, allocator)?;
    Ok(factory.create_application_term(
        factory.create_builtin_term(Lt),
        allocator.create_pair(left, right),
    ))
}

fn parse_binary_gt_expression<T: Expression>(
    node: &BinExpr,
    scope: &LexicalScope,
    env: &Env<T>,
    factory: &impl ExpressionFactory<T>,
    allocator: &impl HeapAllocator<T>,
) -> ParserResult<T>
where
    T::Builtin: JsParserBuiltin,
{
    let left = parse_expression(&node.left, scope, env, factory, allocator)?;
    let right = parse_expression(&node.right, scope, env, factory, allocator)?;
    Ok(factory.create_application_term(
        factory.create_builtin_term(Gt),
        allocator.create_pair(left, right),
    ))
}

fn parse_binary_lte_expression<T: Expression>(
    node: &BinExpr,
    scope: &LexicalScope,
    env: &Env<T>,
    factory: &impl ExpressionFactory<T>,
    allocator: &impl HeapAllocator<T>,
) -> ParserResult<T>
where
    T::Builtin: JsParserBuiltin,
{
    let left = parse_expression(&node.left, scope, env, factory, allocator)?;
    let right = parse_expression(&node.right, scope, env, factory, allocator)?;
    Ok(factory.create_application_term(
        factory.create_builtin_term(Lte),
        allocator.create_pair(left, right),
    ))
}

fn parse_binary_gte_expression<T: Expression>(
    node: &BinExpr,
    scope: &LexicalScope,
    env: &Env<T>,
    factory: &impl ExpressionFactory<T>,
    allocator: &impl HeapAllocator<T>,
) -> ParserResult<T>
where
    T::Builtin: JsParserBuiltin,
{
    let left = parse_expression(&node.left, scope, env, factory, allocator)?;
    let right = parse_expression(&node.right, scope, env, factory, allocator)?;
    Ok(factory.create_application_term(
        factory.create_builtin_term(Gte),
        allocator.create_pair(left, right),
    ))
}

fn parse_binary_equal_expression<T: Expression>(
    node: &BinExpr,
    scope: &LexicalScope,
    env: &Env<T>,
    factory: &impl ExpressionFactory<T>,
    allocator: &impl HeapAllocator<T>,
) -> ParserResult<T>
where
    T::Builtin: JsParserBuiltin,
{
    let left = parse_expression(&node.left, scope, env, factory, allocator)?;
    let right = parse_expression(&node.right, scope, env, factory, allocator)?;
    Ok(factory.create_application_term(
        factory.create_builtin_term(Eq),
        allocator.create_pair(left, right),
    ))
}

fn parse_binary_not_equal_expression<T: Expression>(
    node: &BinExpr,
    scope: &LexicalScope,
    env: &Env<T>,
    factory: &impl ExpressionFactory<T>,
    allocator: &impl HeapAllocator<T>,
) -> ParserResult<T>
where
    T::Builtin: JsParserBuiltin,
{
    let expression = parse_binary_equal_expression(node, scope, env, factory, allocator)?;
    Ok(factory.create_application_term(
        factory.create_builtin_term(Not),
        allocator.create_unit_list(expression),
    ))
}

fn parse_binary_logical_and_expression<T: Expression>(
    node: &BinExpr,
    scope: &LexicalScope,
    env: &Env<T>,
    factory: &impl ExpressionFactory<T>,
    allocator: &impl HeapAllocator<T>,
) -> ParserResult<T>
where
    T::Builtin: JsParserBuiltin,
{
    let left = parse_expression(&node.left, scope, env, factory, allocator)?;
    let right = parse_expression(&node.right, scope, env, factory, allocator)?;
    Ok(factory.create_application_term(
        factory.create_builtin_term(And),
        allocator.create_pair(left, right),
    ))
}

fn parse_binary_logical_or_expression<T: Expression>(
    node: &BinExpr,
    scope: &LexicalScope,
    env: &Env<T>,
    factory: &impl ExpressionFactory<T>,
    allocator: &impl HeapAllocator<T>,
) -> ParserResult<T>
where
    T::Builtin: JsParserBuiltin,
{
    let left = parse_expression(&node.left, scope, env, factory, allocator)?;
    let right = parse_expression(&node.right, scope, env, factory, allocator)?;
    Ok(factory.create_application_term(
        factory.create_builtin_term(Or),
        allocator.create_pair(left, right),
    ))
}

fn parse_binary_in_expression<T: Expression>(
    node: &BinExpr,
    scope: &LexicalScope,
    env: &Env<T>,
    factory: &impl ExpressionFactory<T>,
    allocator: &impl HeapAllocator<T>,
) -> ParserResult<T>
where
    T::Builtin: JsParserBuiltin,
{
    let left = parse_expression(&node.left, scope, env, factory, allocator)?;
    let right = parse_expression(&node.right, scope, env, factory, allocator)?;
    Ok(factory.create_application_term(
        factory.create_builtin_term(Contains),
        allocator.create_pair(right, left),
    ))
}

fn parse_conditional_expression<T: Expression>(
    node: &CondExpr,
    scope: &LexicalScope,
    env: &Env<T>,
    factory: &impl ExpressionFactory<T>,
    allocator: &impl HeapAllocator<T>,
) -> ParserResult<T>
where
    T::Builtin: JsParserBuiltin,
{
    let condition = parse_expression(&node.test, scope, env, factory, allocator)?;
    let consequent = parse_expression(&node.cons, scope, env, factory, allocator)?;
    let alternate = parse_expression(&node.alt, scope, env, factory, allocator)?;
    Ok(create_if_expression(
        condition, consequent, alternate, factory, allocator,
    ))
}

fn create_if_expression<T: Expression>(
    condition: T,
    consequent: T,
    alternate: T,
    factory: &impl ExpressionFactory<T>,
    allocator: &impl HeapAllocator<T>,
) -> T
where
    T::Builtin: JsParserBuiltin,
{
    factory.create_application_term(
        factory.create_builtin_term(If),
        allocator.create_triple(condition, consequent, alternate),
    )
}

fn create_try_catch_expression<'a, T: Expression>(
    node: &Stmt,
    body: impl IntoIterator<Item = &'a Stmt>,
    handler: impl IntoIterator<Item = &'a Stmt>,
    error_identifier: Option<&BindingIdent>,
    scope: &LexicalScope,
    env: &Env<T>,
    factory: &impl ExpressionFactory<T>,
    allocator: &impl HeapAllocator<T>,
) -> ParserResult<T>
where
    T::Builtin: JsParserBuiltin,
{
    let body = parse_branch(node, body, scope, env, factory, allocator)?;
    match error_identifier {
        Some(identifier) => {
            let identifier = String::from(parse_identifier(&identifier.id));
            let handler = factory.create_lambda_term(
                1,
                parse_branch(
                    node,
                    handler,
                    &scope.create_child([None, Some(identifier)]),
                    env,
                    factory,
                    allocator,
                )?,
            );
            Ok(factory.create_application_term(
                factory.create_builtin_term(IfError),
                allocator.create_pair(
                    body,
                    factory.create_lambda_term(
                        1,
                        factory.create_application_term(
                            handler,
                            allocator.create_unit_list(factory.create_application_term(
                                global_aggregate_error(factory, allocator),
                                allocator.create_unit_list(factory.create_variable_term(0)),
                            )),
                        ),
                    ),
                ),
            ))
        }
        None => {
            let handler = factory.create_lambda_term(
                1,
                parse_branch(
                    node,
                    handler,
                    &scope.create_child([None]),
                    env,
                    factory,
                    allocator,
                )?,
            );
            Ok(factory.create_application_term(
                factory.create_builtin_term(IfError),
                allocator.create_pair(body, handler),
            ))
        }
    }
}

fn parse_arrow_function_expression<T: Expression>(
    node: &ArrowExpr,
    scope: &LexicalScope,
    env: &Env<T>,
    factory: &impl ExpressionFactory<T>,
    allocator: &impl HeapAllocator<T>,
) -> ParserResult<T>
where
    T::Builtin: JsParserBuiltin,
{
    if node.is_generator || node.is_async {
        Err(err_unimplemented(node))
    } else {
        let num_args = node.params.len();
        let arg_names = node.params.iter().map(|node| match node {
            Pat::Ident(node) => Some(String::from(parse_identifier(&node.id))),
            _ => None,
        });
        let inner_scope = scope.create_child(arg_names);
        let inner_depth = inner_scope.depth();
        let (initializers, body_scope) = node.params.iter().enumerate().fold(
            Ok((Vec::new(), inner_scope)),
            |result, (arg_index, node)| {
                let (mut combined_initializers, existing_scope) = result?;
                match node {
                    Pat::Ident(_) => Ok((combined_initializers, existing_scope)),
                    Pat::Object(pattern) => {
                        let scope_offset = existing_scope.depth() - inner_depth;
                        let arg =
                            factory.create_variable_term(num_args - arg_index - 1 + scope_offset);
                        let (initializers, child_scope) =
                            parse_object_destructuring_pattern_bindings(
                                arg,
                                &pattern.props,
                                &existing_scope,
                                env,
                                factory,
                                allocator,
                            )?;
                        let next_scope = child_scope.unwrap_or(existing_scope);
                        combined_initializers.extend(initializers);
                        Ok((combined_initializers, next_scope))
                    }
                    Pat::Array(node) => {
                        let scope_offset = existing_scope.depth() - inner_depth;
                        let arg =
                            factory.create_variable_term(num_args - arg_index - 1 + scope_offset);
                        let (initializers, child_scope) =
                            parse_array_destructuring_pattern_bindings(
                                arg,
                                &node.elems,
                                &existing_scope,
                                env,
                                factory,
                                allocator,
                            )?;
                        let next_scope = child_scope.unwrap_or(existing_scope);
                        combined_initializers.extend(initializers);
                        Ok((combined_initializers, next_scope))
                    }
                    Pat::Rest(_) => Err(err_unimplemented(node)),
                    Pat::Assign(_) => Err(err_unimplemented(node)),
                    _ => Err(err_unimplemented(node)),
                }
            },
        )?;
        let body = match &node.body {
            BlockStmtOrExpr::Expr(expression) => {
                let body = vec![Stmt::Expr(ExprStmt {
                    span: node.span,
                    expr: expression.clone(),
                })];
                parse_block_statements(&body, &body_scope, env, factory, allocator)
            }
            BlockStmtOrExpr::BlockStmt(node) => {
                parse_block_statements(&node.stmts, &body_scope, env, factory, allocator)
            }
        }?;
        match body {
            None => Err(err("Missing function return statement", node)),
            Some(body) => Ok(factory.create_lambda_term(
                num_args,
                initializers
                    .into_iter()
                    .rev()
                    .fold(body, |body, initializer| {
                        factory.create_let_term(initializer, body)
                    }),
            )),
        }
    }
}

fn parse_member_expression<T: Expression>(
    node: &MemberExpr,
    scope: &LexicalScope,
    env: &Env<T>,
    factory: &impl ExpressionFactory<T>,
    allocator: &impl HeapAllocator<T>,
) -> ParserResult<T>
where
    T::Builtin: JsParserBuiltin,
{
    let target = parse_expression(&node.obj, scope, env, factory, allocator)?;
    let field = match &node.prop {
        MemberProp::Ident(name) => {
            Ok(factory.create_string_term(allocator.create_string(parse_identifier(&name))))
        }
        MemberProp::Computed(key) => parse_expression(&key.expr, scope, env, factory, allocator),
        MemberProp::PrivateName(_) => Err(err_unimplemented(&node.prop)),
    }?;
    Ok(get_dynamic_field(target, field, factory, allocator))
}

fn get_static_field<T: Expression>(
    target: T,
    field: &str,
    factory: &impl ExpressionFactory<T>,
    allocator: &impl HeapAllocator<T>,
) -> T
where
    T::Builtin: JsParserBuiltin,
{
    let field = factory.create_string_term(allocator.create_string(field));
    get_dynamic_field(target, field, factory, allocator)
}

fn get_dynamic_field<T: Expression>(
    target: T,
    field: T,
    factory: &impl ExpressionFactory<T>,
    allocator: &impl HeapAllocator<T>,
) -> T
where
    T::Builtin: JsParserBuiltin,
{
    factory.create_application_term(
        factory.create_builtin_term(Accessor),
        allocator.create_pair(target, field),
    )
}

fn get_indexed_field<T: Expression>(
    target: T,
    index: usize,
    factory: &impl ExpressionFactory<T>,
    allocator: &impl HeapAllocator<T>,
) -> T
where
    T::Builtin: JsParserBuiltin,
{
    get_dynamic_field(
        target,
        factory.create_int_term(index as IntValue),
        factory,
        allocator,
    )
}

fn parse_call_expression<T: Expression>(
    node: &CallExpr,
    scope: &LexicalScope,
    env: &Env<T>,
    factory: &impl ExpressionFactory<T>,
    allocator: &impl HeapAllocator<T>,
) -> ParserResult<T>
where
    T::Builtin: JsParserBuiltin,
{
    let target = match &node.callee {
        Callee::Expr(callee) => parse_expression(callee, scope, env, factory, allocator),
        _ => Err(err_unimplemented(&node.callee)),
    }?;
    let (args, spread) = parse_function_call_args(&node.args, scope, env, factory, allocator)?;
    if let Some(spread) = spread {
        let target = if args.is_empty() {
            target
        } else {
            factory.create_partial_application_term(target, allocator.create_list(args))
        };
        Ok(factory.create_application_term(
            factory.create_builtin_term(Apply),
            allocator.create_pair(target, spread),
        ))
    } else {
        Ok(factory.create_application_term(target, allocator.create_list(args)))
    }
}

fn parse_function_call_args<T: Expression>(
    args: &[ExprOrSpread],
    scope: &LexicalScope,
    env: &Env<T>,
    factory: &impl ExpressionFactory<T>,
    allocator: &impl HeapAllocator<T>,
) -> ParserResult<(Vec<T>, Option<T>)>
where
    T::Builtin: JsParserBuiltin,
{
    let num_args = args.len();
    let (args, spread) = args.into_iter().fold(
        (Vec::with_capacity(num_args), None),
        |(mut args, spread), node| {
            if node.spread.is_some() {
                (args, Some(&*node.expr))
            } else {
                args.push(&*node.expr);
                (args, spread)
            }
        },
    );
    let args = parse_expressions(args, scope, env, factory, allocator)?;
    let spread = match spread {
        Some(spread) => parse_expression(spread, scope, env, factory, allocator).map(Some),
        None => Ok(None),
    }?;
    Ok((args, spread))
}

fn parse_constructor_expression<T: Expression>(
    node: &NewExpr,
    scope: &LexicalScope,
    env: &Env<T>,
    factory: &impl ExpressionFactory<T>,
    allocator: &impl HeapAllocator<T>,
) -> ParserResult<T>
where
    T::Builtin: JsParserBuiltin,
{
    let static_constructor = match &*node.callee {
        Expr::Ident(ident) => {
            let name = parse_identifier(ident);
            match scope.get(name) {
                Some(_) => None,
                None => match name {
                    "Map" => Some(parse_map_constructor_expression(
                        node, scope, env, factory, allocator,
                    )),
                    "Set" => Some(parse_set_constructor_expression(
                        node, scope, env, factory, allocator,
                    )),
                    _ => None,
                },
            }
        }
        _ => None,
    };
    static_constructor.unwrap_or_else(|| {
        let target = parse_expression(&node.callee, scope, env, factory, allocator)?;
        let (args, spread) = parse_constructor_args(node, scope, env, factory, allocator)?;
        if let Some(spread) = spread {
            Err(err_unimplemented(spread))
        } else {
            Ok(factory.create_application_term(
                factory.create_builtin_term(Construct),
                allocator.create_sized_list(1 + args.len(), once(target).chain(args)),
            ))
        }
    })
}

fn parse_constructor_args<T: Expression>(
    node: &NewExpr,
    scope: &LexicalScope,
    env: &Env<T>,
    factory: &impl ExpressionFactory<T>,
    allocator: &impl HeapAllocator<T>,
) -> ParserResult<(Vec<T>, Option<T>)>
where
    T::Builtin: JsParserBuiltin,
{
    let default_args = Vec::new();
    let args = node.args.as_ref().unwrap_or(&default_args);
    parse_function_call_args(args, scope, env, factory, allocator)
}

fn parse_map_constructor_expression<T: Expression>(
    node: &NewExpr,
    scope: &LexicalScope,
    env: &Env<T>,
    factory: &impl ExpressionFactory<T>,
    allocator: &impl HeapAllocator<T>,
) -> ParserResult<T>
where
    T::Builtin: JsParserBuiltin,
{
    let (args, spread) = parse_constructor_args(node, scope, env, factory, allocator)?;
    if let Some(spread) = spread {
        Err(err_unimplemented(spread))
    } else {
        let mut args = args.into_iter();
        match (args.next(), args.next()) {
            (None, _) => Ok(factory.create_hashmap_term(empty())),
            (Some(arg), None) => Ok(factory.create_application_term(
                factory.create_builtin_term(ResolveHashMap),
                allocator.create_unit_list(factory.create_application_term(
                    factory.create_builtin_term(Apply),
                    allocator.create_pair(factory.create_builtin_term(CollectHashMap), arg),
                )),
            )),
            (Some(_), Some(_)) => Err(err("Invalid Map constructor arguments", node)),
        }
    }
}

fn parse_set_constructor_expression<T: Expression>(
    node: &NewExpr,
    scope: &LexicalScope,
    env: &Env<T>,
    factory: &impl ExpressionFactory<T>,
    allocator: &impl HeapAllocator<T>,
) -> ParserResult<T>
where
    T::Builtin: JsParserBuiltin,
{
    let (args, spread) = parse_constructor_args(node, scope, env, factory, allocator)?;
    if let Some(spread) = spread {
        Err(err_unimplemented(spread))
    } else {
        let mut args = args.into_iter();
        match (args.next(), args.next()) {
            (None, _) => Ok(factory.create_hashmap_term(empty())),
            (Some(arg), None) => Ok(factory.create_application_term(
                factory.create_builtin_term(Apply),
                allocator.create_pair(factory.create_builtin_term(CollectHashSet), arg),
            )),
            (Some(_), Some(_)) => Err(err("Invalid Set constructor arguments", node)),
        }
    }
}

#[cfg(test)]
mod tests {
    use std::{iter::once, path::Path};

    use crate::{
        builtins::JsBuiltins,
        globals::{builtin_globals, global_error},
        imports::builtin_imports,
        loader::create_default_module_export,
        static_module_loader, Env,
    };
    use reflex::{
        cache::SubstitutionCache,
        core::{
            create_record, evaluate, ConditionListType, ConditionType, DependencyList,
            EvaluationResult, Expression, ExpressionFactory, HeapAllocator, InstructionPointer,
            RecordTermType, SignalTermType, SignalType, StateCache, StringValue,
        },
        env::inject_env_vars,
    };
    use reflex_interpreter::{
        compiler::{hash_compiled_program, Compiler, CompilerMode, CompilerOptions},
        execute, DefaultInterpreterCache, InterpreterOptions,
    };
    use reflex_lang::{allocator::DefaultAllocator, SharedTermFactory};
    use reflex_stdlib::CollectList;

    use super::*;

    fn get_combined_errors<T: Expression>(
        messages: impl IntoIterator<Item = String>,
        factory: &impl ExpressionFactory<T>,
        allocator: &impl HeapAllocator<T>,
    ) -> Vec<String> {
        let combined_signal = factory.create_signal_term(allocator.create_signal_list(
            messages.into_iter().map(|message| {
                allocator.create_signal(SignalType::Error {
                    payload: create_record(
                        once((
                            factory.create_string_term(allocator.create_static_string("name")),
                            factory.create_string_term(allocator.create_static_string("Error")),
                        ))
                        .chain(once((
                            factory.create_string_term(allocator.create_static_string("message")),
                            factory.create_string_term(allocator.create_string(message)),
                        ))),
                        factory,
                        allocator,
                    ),
                })
            }),
        ));
        let conditions = factory
            .match_signal_term(&combined_signal)
            .unwrap()
            .signals();
        let conditions = conditions.as_deref();
        conditions
            .iter()
            .filter_map(|condition| match condition.as_deref().signal_type() {
                SignalType::Error { payload } => Some(payload),
                _ => None,
            })
            .map(|payload| {
                let message = factory
                    .match_record_term(&payload)
                    .unwrap()
                    .get(&factory.create_string_term(allocator.create_static_string("message")))
                    .unwrap();
                let value = factory
                    .match_string_term(message.as_deref())
                    .unwrap()
                    .value();
                let value = String::from(value.as_deref().as_str().deref());
                value
            })
            .collect()
    }

    fn create_error_instance<T: Expression>(
        payload: T,
        factory: &impl ExpressionFactory<T>,
        allocator: &impl HeapAllocator<T>,
    ) -> T
    where
        T::Builtin: JsParserBuiltin,
    {
        factory.create_application_term(
            factory.create_builtin_term(ResolveDeep),
            allocator.create_unit_list(factory.create_application_term(
                factory.create_builtin_term(Construct),
                allocator.create_pair(global_error(factory, allocator), payload),
            )),
        )
    }

    #[test]
    fn null_literals() {
        let factory = SharedTermFactory::<JsBuiltins>::default();
        let allocator = DefaultAllocator::default();
        let env = Env::new();
        assert_eq!(
            parse("null", &env, &factory, &allocator),
            Ok(factory.create_nil_term()),
        );
    }

    #[test]
    fn boolean_literals() {
        let factory = SharedTermFactory::<JsBuiltins>::default();
        let allocator = DefaultAllocator::default();
        let env = Env::new();
        assert_eq!(
            parse("true", &env, &factory, &allocator),
            Ok(factory.create_boolean_term(true)),
        );
        assert_eq!(
            parse("false", &env, &factory, &allocator),
            Ok(factory.create_boolean_term(false)),
        );
    }

    #[test]
    fn string_literals() {
        let factory = SharedTermFactory::<JsBuiltins>::default();
        let allocator = DefaultAllocator::default();
        let env = Env::new();
        assert_eq!(
            parse("''", &env, &factory, &allocator),
            Ok(factory.create_string_term(allocator.create_static_string(""))),
        );
        assert_eq!(
            parse("\"\"", &env, &factory, &allocator),
            Ok(factory.create_string_term(allocator.create_static_string(""))),
        );
        assert_eq!(
            parse("'foo'", &env, &factory, &allocator),
            Ok(factory.create_string_term(allocator.create_static_string("foo"))),
        );
        assert_eq!(
            parse("\"foo\"", &env, &factory, &allocator),
            Ok(factory.create_string_term(allocator.create_static_string("foo"))),
        );
        assert_eq!(
            parse("'\"'", &env, &factory, &allocator),
            Ok(factory.create_string_term(allocator.create_static_string("\""))),
        );
        assert_eq!(
            parse("'\\\"'", &env, &factory, &allocator),
            Ok(factory.create_string_term(allocator.create_static_string("\""))),
        );
        assert_eq!(
            parse("\"\\\"\"", &env, &factory, &allocator),
            Ok(factory.create_string_term(allocator.create_static_string("\""))),
        );
    }

    #[test]
    fn numeric_literals() {
        let factory = SharedTermFactory::<JsBuiltins>::default();
        let allocator = DefaultAllocator::default();
        let env = Env::new();
        assert_eq!(
            parse("0", &env, &factory, &allocator),
            Ok(factory.create_float_term(0.0)),
        );
        assert_eq!(
            parse("3", &env, &factory, &allocator),
            Ok(factory.create_float_term(3.0)),
        );
        assert_eq!(
            parse("0.0", &env, &factory, &allocator),
            Ok(factory.create_float_term(0.0)),
        );
        assert_eq!(
            parse("3.142", &env, &factory, &allocator),
            Ok(factory.create_float_term(3.142)),
        );
        assert_eq!(
            parse("0.000", &env, &factory, &allocator),
            Ok(factory.create_float_term(0.0)),
        );
        assert_eq!(
            parse("-0", &env, &factory, &allocator),
            Ok(factory.create_float_term(-0.0)),
        );
        assert_eq!(
            parse("-3", &env, &factory, &allocator),
            Ok(factory.create_float_term(-3.0)),
        );
        assert_eq!(
            parse("-0.0", &env, &factory, &allocator),
            Ok(factory.create_float_term(-0.0)),
        );
        assert_eq!(
            parse("-3.142", &env, &factory, &allocator),
            Ok(factory.create_float_term(-3.142)),
        );
        assert_eq!(
            parse("+0", &env, &factory, &allocator),
            Ok(factory.create_float_term(0.0)),
        );
        assert_eq!(
            parse("+3", &env, &factory, &allocator),
            Ok(factory.create_float_term(3.0)),
        );
        assert_eq!(
            parse("+0.0", &env, &factory, &allocator),
            Ok(factory.create_float_term(0.0)),
        );
        assert_eq!(
            parse("+3.142", &env, &factory, &allocator),
            Ok(factory.create_float_term(3.142)),
        );
    }

    #[test]
    fn template_literals() {
        let factory = SharedTermFactory::<JsBuiltins>::default();
        let allocator = DefaultAllocator::default();
        let env = Env::new();
        assert_eq!(
            parse("``", &env, &factory, &allocator),
            Ok(factory.create_string_term(allocator.create_static_string(""))),
        );
        assert_eq!(
            parse("`foo`", &env, &factory, &allocator),
            Ok(factory.create_string_term(allocator.create_static_string("foo"))),
        );
        assert_eq!(
            parse("`\"`", &env, &factory, &allocator),
            Ok(factory.create_string_term(allocator.create_static_string("\""))),
        );
        assert_eq!(
            parse("`\\\"`", &env, &factory, &allocator),
            Ok(factory.create_string_term(allocator.create_string(String::from("\"")))),
        );
        assert_eq!(
            parse("`\\\\\"`", &env, &factory, &allocator),
            Ok(factory.create_string_term(allocator.create_string(String::from("\\\"")))),
        );
        assert_eq!(
            parse("`${'foo'}`", &env, &factory, &allocator),
            Ok(factory.create_application_term(
                factory.create_builtin_term(ToString),
                allocator.create_unit_list(
                    factory.create_string_term(allocator.create_static_string("foo"))
                ),
            )),
        );
        assert_eq!(
            parse("`foo${'bar'}`", &env, &factory, &allocator),
            Ok(factory.create_application_term(
                factory.create_builtin_term(Concat),
                allocator.create_list([
                    factory.create_string_term(allocator.create_static_string("foo")),
                    factory.create_application_term(
                        factory.create_builtin_term(ToString),
                        allocator.create_unit_list(
                            factory.create_string_term(allocator.create_static_string("bar"))
                        ),
                    ),
                ]),
            )),
        );
        assert_eq!(
            parse("`${'foo'}bar`", &env, &factory, &allocator),
            Ok(factory.create_application_term(
                factory.create_builtin_term(Concat),
                allocator.create_list([
                    factory.create_application_term(
                        factory.create_builtin_term(ToString),
                        allocator.create_unit_list(
                            factory.create_string_term(allocator.create_static_string("foo"))
                        ),
                    ),
                    factory.create_string_term(allocator.create_static_string("bar")),
                ]),
            )),
        );
        assert_eq!(
            parse("`${'foo'}${'bar'}`", &env, &factory, &allocator),
            Ok(factory.create_application_term(
                factory.create_builtin_term(Concat),
                allocator.create_list([
                    factory.create_application_term(
                        factory.create_builtin_term(ToString),
                        allocator.create_unit_list(
                            factory.create_string_term(allocator.create_static_string("foo"))
                        ),
                    ),
                    factory.create_application_term(
                        factory.create_builtin_term(ToString),
                        allocator.create_unit_list(
                            factory.create_string_term(allocator.create_static_string("bar"))
                        ),
                    ),
                ]),
            )),
        );
        assert_eq!(
            parse("`foo${'bar'}baz`", &env, &factory, &allocator),
            Ok(factory.create_application_term(
                factory.create_builtin_term(Concat),
                allocator.create_list([
                    factory.create_string_term(allocator.create_static_string("foo")),
                    factory.create_application_term(
                        factory.create_builtin_term(ToString),
                        allocator.create_unit_list(
                            factory.create_string_term(allocator.create_static_string("bar"))
                        ),
                    ),
                    factory.create_string_term(allocator.create_static_string("baz")),
                ]),
            )),
        );
        assert_eq!(
            parse("`${'foo'}bar${'baz'}`", &env, &factory, &allocator),
            Ok(factory.create_application_term(
                factory.create_builtin_term(Concat),
                allocator.create_list([
                    factory.create_application_term(
                        factory.create_builtin_term(ToString),
                        allocator.create_unit_list(
                            factory.create_string_term(allocator.create_static_string("foo"))
                        ),
                    ),
                    factory.create_string_term(allocator.create_static_string("bar")),
                    factory.create_application_term(
                        factory.create_builtin_term(ToString),
                        allocator.create_unit_list(
                            factory.create_string_term(allocator.create_static_string("baz"))
                        ),
                    ),
                ]),
            )),
        );
        assert_eq!(
            parse("`${'foo'}${'bar'}${'baz'}`", &env, &factory, &allocator),
            Ok(factory.create_application_term(
                factory.create_builtin_term(Concat),
                allocator.create_list([
                    factory.create_application_term(
                        factory.create_builtin_term(ToString),
                        allocator.create_unit_list(
                            factory.create_string_term(allocator.create_static_string("foo"))
                        ),
                    ),
                    factory.create_application_term(
                        factory.create_builtin_term(ToString),
                        allocator.create_unit_list(
                            factory.create_string_term(allocator.create_static_string("bar"))
                        ),
                    ),
                    factory.create_application_term(
                        factory.create_builtin_term(ToString),
                        allocator.create_unit_list(
                            factory.create_string_term(allocator.create_static_string("baz"))
                        ),
                    ),
                ]),
            )),
        );
        assert_eq!(
            parse(
                "`foo${'one'}bar${'two'}baz${'three'}`",
                &env,
                &factory,
                &allocator
            ),
            Ok(factory.create_application_term(
                factory.create_builtin_term(Concat),
                allocator.create_list([
                    factory.create_string_term(allocator.create_static_string("foo")),
                    factory.create_application_term(
                        factory.create_builtin_term(ToString),
                        allocator.create_unit_list(
                            factory.create_string_term(allocator.create_static_string("one"))
                        ),
                    ),
                    factory.create_string_term(allocator.create_static_string("bar")),
                    factory.create_application_term(
                        factory.create_builtin_term(ToString),
                        allocator.create_unit_list(
                            factory.create_string_term(allocator.create_static_string("two"))
                        ),
                    ),
                    factory.create_string_term(allocator.create_static_string("baz")),
                    factory.create_application_term(
                        factory.create_builtin_term(ToString),
                        allocator.create_unit_list(
                            factory.create_string_term(allocator.create_static_string("three"))
                        ),
                    ),
                ]),
            ))
        )
    }

    #[test]
    fn object_literals() {
        let factory = SharedTermFactory::<JsBuiltins>::default();
        let allocator = DefaultAllocator::default();
        let env = Env::new();
        assert_eq!(
            parse("({})", &env, &factory, &allocator),
            Ok(factory.create_record_term(
                allocator.create_struct_prototype(allocator.create_empty_list()),
                allocator.create_empty_list(),
            )),
        );
        assert_eq!(
            parse("({ foo: 3, bar: 4, baz: 5 })", &env, &factory, &allocator),
            Ok(factory.create_record_term(
                allocator.create_struct_prototype(allocator.create_list([
                    factory.create_string_term(allocator.create_static_string("foo")),
                    factory.create_string_term(allocator.create_static_string("bar")),
                    factory.create_string_term(allocator.create_static_string("baz")),
                ])),
                allocator.create_list([
                    factory.create_float_term(3.0),
                    factory.create_float_term(4.0),
                    factory.create_float_term(5.0),
                ]),
            )),
        );
        assert_eq!(
            parse(
                "({ foo: 3, \"bar\": 4, baz: 5 })",
                &env,
                &factory,
                &allocator
            ),
            Ok(factory.create_record_term(
                allocator.create_struct_prototype(allocator.create_list([
                    factory.create_string_term(allocator.create_static_string("foo")),
                    factory.create_string_term(allocator.create_static_string("bar")),
                    factory.create_string_term(allocator.create_static_string("baz")),
                ])),
                allocator.create_list([
                    factory.create_float_term(3.0),
                    factory.create_float_term(4.0),
                    factory.create_float_term(5.0),
                ]),
            )),
        );
        assert_eq!(
            parse(
                "({ foo: 3, [\"bar\"]: 4, baz: 5 })",
                &env,
                &factory,
                &allocator
            ),
            Ok(factory.create_record_term(
                allocator.create_struct_prototype(allocator.create_list([
                    factory.create_string_term(allocator.create_static_string("foo")),
                    factory.create_string_term(allocator.create_static_string("bar")),
                    factory.create_string_term(allocator.create_static_string("baz")),
                ])),
                allocator.create_list([
                    factory.create_float_term(3.0),
                    factory.create_float_term(4.0),
                    factory.create_float_term(5.0),
                ]),
            )),
        );
        assert_eq!(
            parse(
                "({ 3: \"foo\", 4: \"bar\", 5: \"baz\" })",
                &env,
                &factory,
                &allocator
            ),
            Ok(factory.create_record_term(
                allocator.create_struct_prototype(allocator.create_list([
                    factory.create_string_term(allocator.create_static_string("3")),
                    factory.create_string_term(allocator.create_static_string("4")),
                    factory.create_string_term(allocator.create_static_string("5")),
                ])),
                allocator.create_list([
                    factory.create_string_term(allocator.create_static_string("foo")),
                    factory.create_string_term(allocator.create_static_string("bar")),
                    factory.create_string_term(allocator.create_static_string("baz")),
                ]),
            )),
        );
        assert_eq!(
            parse(
                "({ 3: \"foo\", [4]: \"bar\", 5: \"baz\" })",
                &env,
                &factory,
                &allocator
            ),
            Ok(factory.create_record_term(
                allocator.create_struct_prototype(allocator.create_list([
                    factory.create_string_term(allocator.create_static_string("3")),
                    factory.create_string_term(allocator.create_static_string("4")),
                    factory.create_string_term(allocator.create_static_string("5")),
                ])),
                allocator.create_list([
                    factory.create_string_term(allocator.create_static_string("foo")),
                    factory.create_string_term(allocator.create_static_string("bar")),
                    factory.create_string_term(allocator.create_static_string("baz")),
                ]),
            )),
        );
        assert_eq!(
            parse(
                "({ 3: \"foo\", \"4\": \"bar\", 5: \"baz\" })",
                &env,
                &factory,
                &allocator
            ),
            Ok(factory.create_record_term(
                allocator.create_struct_prototype(allocator.create_list([
                    factory.create_string_term(allocator.create_static_string("3")),
                    factory.create_string_term(allocator.create_static_string("4")),
                    factory.create_string_term(allocator.create_static_string("5")),
                ])),
                allocator.create_list([
                    factory.create_string_term(allocator.create_static_string("foo")),
                    factory.create_string_term(allocator.create_static_string("bar")),
                    factory.create_string_term(allocator.create_static_string("baz")),
                ]),
            )),
        );
        assert_eq!(
            parse(
                "({ 3: \"foo\", [\"4\"]: \"bar\", 5: \"baz\" })",
                &env,
                &factory,
                &allocator
            ),
            Ok(factory.create_record_term(
                allocator.create_struct_prototype(allocator.create_list([
                    factory.create_string_term(allocator.create_static_string("3")),
                    factory.create_string_term(allocator.create_static_string("4")),
                    factory.create_string_term(allocator.create_static_string("5")),
                ])),
                allocator.create_list([
                    factory.create_string_term(allocator.create_static_string("foo")),
                    factory.create_string_term(allocator.create_static_string("bar")),
                    factory.create_string_term(allocator.create_static_string("baz")),
                ]),
            )),
        );
        assert_eq!(
            parse(
                "({ 1.1: \"foo\", [1.2]: \"bar\", 1.3: \"baz\" })",
                &env,
                &factory,
                &allocator
            ),
            Ok(factory.create_record_term(
                allocator.create_struct_prototype(allocator.create_list([
                    factory.create_string_term(allocator.create_static_string("1.1")),
                    factory.create_string_term(allocator.create_static_string("1.2")),
                    factory.create_string_term(allocator.create_static_string("1.3")),
                ])),
                allocator.create_list([
                    factory.create_string_term(allocator.create_static_string("foo")),
                    factory.create_string_term(allocator.create_static_string("bar")),
                    factory.create_string_term(allocator.create_static_string("baz")),
                ]),
            )),
        );
    }

    #[test]
    fn object_spread() {
        let factory = SharedTermFactory::<JsBuiltins>::default();
        let allocator = DefaultAllocator::default();
        let env = Env::new();
        let expression = parse(
            "({ ...({}), ...({ first: 1, second: 2 }), third: 3, fourth: 4, ...({ fifth: 5 }), first: 6, third: 7 })",
            &env,
            &factory,
            &allocator,
        )
        .unwrap();
        let query = factory.create_application_term(
            factory.create_builtin_term(CollectList),
            allocator.create_list([
                factory.create_application_term(
                    factory.create_builtin_term(Accessor),
                    allocator.create_pair(
                        expression.clone(),
                        factory.create_string_term(allocator.create_static_string("first")),
                    ),
                ),
                factory.create_application_term(
                    factory.create_builtin_term(Accessor),
                    allocator.create_pair(
                        expression.clone(),
                        factory.create_string_term(allocator.create_static_string("second")),
                    ),
                ),
                factory.create_application_term(
                    factory.create_builtin_term(Accessor),
                    allocator.create_pair(
                        expression.clone(),
                        factory.create_string_term(allocator.create_static_string("third")),
                    ),
                ),
                factory.create_application_term(
                    factory.create_builtin_term(Accessor),
                    allocator.create_pair(
                        expression.clone(),
                        factory.create_string_term(allocator.create_static_string("fourth")),
                    ),
                ),
                factory.create_application_term(
                    factory.create_builtin_term(Accessor),
                    allocator.create_pair(
                        expression.clone(),
                        factory.create_string_term(allocator.create_static_string("fifth")),
                    ),
                ),
            ]),
        );
        let result = evaluate(
            &query,
            &StateCache::default(),
            &factory,
            &allocator,
            &mut SubstitutionCache::new(),
        );
        assert_eq!(
            result,
            EvaluationResult::new(
                factory.create_list_term(allocator.create_list([
                    factory.create_float_term(6.0),
                    factory.create_float_term(2.0),
                    factory.create_float_term(7.0),
                    factory.create_float_term(4.0),
                    factory.create_float_term(5.0),
                ])),
                DependencyList::empty(),
            ),
        );
        let expression = parse(
            "const foo = { first: 1, second: 2 }; ({ ...foo, third: 3 })",
            &env,
            &factory,
            &allocator,
        )
        .unwrap();
        let query = factory.create_application_term(
            factory.create_builtin_term(CollectList),
            allocator.create_list([
                factory.create_application_term(
                    factory.create_builtin_term(Accessor),
                    allocator.create_pair(
                        expression.clone(),
                        factory.create_string_term(allocator.create_static_string("first")),
                    ),
                ),
                factory.create_application_term(
                    factory.create_builtin_term(Accessor),
                    allocator.create_pair(
                        expression.clone(),
                        factory.create_string_term(allocator.create_static_string("second")),
                    ),
                ),
                factory.create_application_term(
                    factory.create_builtin_term(Accessor),
                    allocator.create_pair(
                        expression.clone(),
                        factory.create_string_term(allocator.create_static_string("third")),
                    ),
                ),
            ]),
        );
        let result = evaluate(
            &query,
            &StateCache::default(),
            &factory,
            &allocator,
            &mut SubstitutionCache::new(),
        );
        assert_eq!(
            result,
            EvaluationResult::new(
                factory.create_list_term(allocator.create_list([
                    factory.create_float_term(1.0),
                    factory.create_float_term(2.0),
                    factory.create_float_term(3.0),
                ])),
                DependencyList::empty(),
            ),
        );
    }

    #[test]
    fn array_literals() {
        let factory = SharedTermFactory::<JsBuiltins>::default();
        let allocator = DefaultAllocator::default();
        let env = Env::new();
        assert_eq!(
            parse("[]", &env, &factory, &allocator),
            Ok(factory.create_list_term(allocator.create_empty_list())),
        );
        assert_eq!(
            parse("[3, 4, 5]", &env, &factory, &allocator),
            Ok(factory.create_list_term(allocator.create_list([
                factory.create_float_term(3.0),
                factory.create_float_term(4.0),
                factory.create_float_term(5.0),
            ]))),
        );
    }

    #[test]
    fn array_access() {
        let factory = SharedTermFactory::<JsBuiltins>::default();
        let allocator = DefaultAllocator::default();
        let env = Env::new();
        let expression = parse(
            "const items = [3, 4, 5]; items[1]",
            &env,
            &factory,
            &allocator,
        )
        .unwrap();
        let result = evaluate(
            &expression,
            &StateCache::default(),
            &factory,
            &allocator,
            &mut SubstitutionCache::new(),
        );
        assert_eq!(
            result,
            EvaluationResult::new(factory.create_float_term(4.0), DependencyList::empty())
        );
    }

    #[test]
    fn array_spread() {
        let factory = SharedTermFactory::<JsBuiltins>::default();
        let allocator = DefaultAllocator::default();
        let env = Env::new();
        assert_eq!(
            parse("[...[3, 4, 5], 6]", &env, &factory, &allocator),
            Ok(factory.create_application_term(
                factory.create_builtin_term(Push),
                allocator.create_pair(
                    factory.create_list_term(allocator.create_list([
                        factory.create_float_term(3.0),
                        factory.create_float_term(4.0),
                        factory.create_float_term(5.0),
                    ])),
                    factory.create_float_term(6.0),
                ),
            ))
        );
        assert_eq!(
            parse("[3, ...[4, 5, 6]]", &env, &factory, &allocator),
            Ok(factory.create_application_term(
                factory.create_builtin_term(PushFront),
                allocator.create_pair(
                    factory.create_list_term(allocator.create_list([
                        factory.create_float_term(4.0),
                        factory.create_float_term(5.0),
                        factory.create_float_term(6.0),
                    ])),
                    factory.create_float_term(3.0),
                ),
            ))
        );
        let expression = parse(
            "[ ...[], ...[1, 2], 3, 4, ...[5], 6, 7 ]",
            &env,
            &factory,
            &allocator,
        )
        .unwrap();
        let query = factory.create_application_term(
            factory.create_builtin_term(ResolveList),
            allocator.create_unit_list(expression),
        );
        let result = evaluate(
            &query,
            &StateCache::default(),
            &factory,
            &allocator,
            &mut SubstitutionCache::new(),
        );
        assert_eq!(
            result,
            EvaluationResult::new(
                factory.create_list_term(allocator.create_list([
                    factory.create_float_term(1.0),
                    factory.create_float_term(2.0),
                    factory.create_float_term(3.0),
                    factory.create_float_term(4.0),
                    factory.create_float_term(5.0),
                    factory.create_float_term(6.0),
                    factory.create_float_term(7.0),
                ])),
                DependencyList::empty(),
            ),
        );
        let expression = parse(
            "[...[1, 2, 3], 4, ...[5, 6, 7].slice(0, 3)]",
            &env,
            &factory,
            &allocator,
        )
        .unwrap();
        let query = factory.create_application_term(
            factory.create_builtin_term(ResolveList),
            allocator.create_unit_list(expression),
        );
        let result = evaluate(
            &query,
            &StateCache::default(),
            &factory,
            &allocator,
            &mut SubstitutionCache::new(),
        );
        assert_eq!(
            result,
            EvaluationResult::new(
                factory.create_list_term(allocator.create_list([
                    factory.create_float_term(1.0),
                    factory.create_float_term(2.0),
                    factory.create_float_term(3.0),
                    factory.create_float_term(4.0),
                    factory.create_float_term(5.0),
                    factory.create_float_term(6.0),
                    factory.create_float_term(7.0),
                ])),
                DependencyList::empty(),
            ),
        );
        let expression = parse(
            "const foo = [1, 2]; [...foo, 3]",
            &env,
            &factory,
            &allocator,
        )
        .unwrap();
        let query = factory.create_application_term(
            factory.create_builtin_term(ResolveList),
            allocator.create_unit_list(expression),
        );
        let result = evaluate(
            &query,
            &StateCache::default(),
            &factory,
            &allocator,
            &mut SubstitutionCache::new(),
        );
        assert_eq!(
            result,
            EvaluationResult::new(
                factory.create_list_term(allocator.create_list([
                    factory.create_float_term(1.0),
                    factory.create_float_term(2.0),
                    factory.create_float_term(3.0),
                ])),
                DependencyList::empty(),
            ),
        );
    }

    #[test]
    fn array_methods() {
        let factory = SharedTermFactory::<JsBuiltins>::default();
        let allocator = DefaultAllocator::default();
        let env = Env::new();
        assert_eq!(
            parse("[3, 4, 5].length", &env, &factory, &allocator),
            Ok(factory.create_application_term(
                factory.create_builtin_term(Accessor),
                allocator.create_pair(
                    factory.create_list_term(allocator.create_list([
                        factory.create_float_term(3.0),
                        factory.create_float_term(4.0),
                        factory.create_float_term(5.0),
                    ])),
                    factory.create_string_term(allocator.create_static_string("length")),
                ),
            )),
        );
        assert_eq!(
            parse(
                "[3, 4, 5].map((value) => value * 2)",
                &env,
                &factory,
                &allocator
            ),
            Ok(factory.create_application_term(
                factory.create_application_term(
                    factory.create_builtin_term(Accessor),
                    allocator.create_pair(
                        factory.create_list_term(allocator.create_list([
                            factory.create_float_term(3.0),
                            factory.create_float_term(4.0),
                            factory.create_float_term(5.0),
                        ])),
                        factory.create_string_term(allocator.create_static_string("map")),
                    ),
                ),
                allocator.create_unit_list(factory.create_lambda_term(
                    1,
                    factory.create_application_term(
                        factory.create_builtin_term(Multiply),
                        allocator.create_pair(
                            factory.create_variable_term(0),
                            factory.create_float_term(2.0),
                        ),
                    ),
                ),),
            )),
        );
    }

    #[test]
    fn parenthesized_expressions() {
        let factory = SharedTermFactory::<JsBuiltins>::default();
        let allocator = DefaultAllocator::default();
        let env = Env::new();
        assert_eq!(
            parse("(3)", &env, &factory, &allocator),
            Ok(factory.create_float_term(3.0)),
        );
        assert_eq!(
            parse("(((3)))", &env, &factory, &allocator),
            Ok(factory.create_float_term(3.0)),
        );
    }

    #[test]
    fn modules() {
        let factory = SharedTermFactory::<JsBuiltins>::default();
        let allocator = DefaultAllocator::default();
        let env = Env::new();
        let loader = static_module_loader(Vec::new());
        let path = Path::new("./foo.js");
        assert_eq!(
            parse_module(
                "export default 3;",
                &env,
                &path,
                &loader,
                &factory,
                &allocator
            ),
            Ok(factory.create_float_term(3.0)),
        );
    }

    #[test]
    fn variable_declarations() {
        let factory = SharedTermFactory::<JsBuiltins>::default();
        let allocator = DefaultAllocator::default();
        let env = Env::new();
        assert_eq!(
            parse("const foo = 3; foo;", &env, &factory, &allocator),
            Ok(factory.create_let_term(
                factory.create_float_term(3.0),
                factory.create_variable_term(0),
            )),
        );
        assert_eq!(
            parse(
                "const foo = 3; const bar = 4; foo;",
                &env,
                &factory,
                &allocator
            ),
            Ok(factory.create_let_term(
                factory.create_float_term(3.0),
                factory.create_let_term(
                    factory.create_float_term(4.0),
                    factory.create_variable_term(1),
                ),
            )),
        );
        assert_eq!(
            parse(
                "const foo = 3; const bar = 4; bar;",
                &env,
                &factory,
                &allocator
            ),
            Ok(factory.create_let_term(
                factory.create_float_term(3.0),
                factory.create_let_term(
                    factory.create_float_term(4.0),
                    factory.create_variable_term(0),
                ),
            )),
        );
    }

    #[test]
    fn variable_declaration_object_destructuring() {
        let factory = SharedTermFactory::<JsBuiltins>::default();
        let allocator = DefaultAllocator::default();
        let env = Env::new();
        assert_eq!(
            parse("const {} = {}; true;", &env, &factory, &allocator),
            Ok(factory.create_boolean_term(true)),
        );
        assert_eq!(
            parse(
                "const {} = { foo: 3, bar: 4, baz: 5 }; true;",
                &env,
                &factory,
                &allocator
            ),
            Ok(factory.create_boolean_term(true)),
        );
        assert_eq!(
            parse(
                "const { foo } = { foo: 3, bar: 4, baz: 5 }; true;",
                &env,
                &factory,
                &allocator
            ),
            Ok(factory.create_let_term(
                factory.create_application_term(
                    factory.create_builtin_term(Accessor),
                    allocator.create_pair(
                        factory.create_record_term(
                            allocator.create_struct_prototype(allocator.create_list([
                                factory.create_string_term(allocator.create_static_string("foo")),
                                factory.create_string_term(allocator.create_static_string("bar")),
                                factory.create_string_term(allocator.create_static_string("baz")),
                            ])),
                            allocator.create_list([
                                factory.create_float_term(3.0),
                                factory.create_float_term(4.0),
                                factory.create_float_term(5.0),
                            ]),
                        ),
                        factory.create_string_term(allocator.create_static_string("foo")),
                    ),
                ),
                factory.create_boolean_term(true)
            )),
        );
        assert_eq!(
            parse(
                "const { bar, foo } = { foo: 3, bar: 4, baz: 5 }; foo;",
                &env,
                &factory,
                &allocator,
            ),
            Ok(factory.create_let_term(
                factory.create_record_term(
                    allocator.create_struct_prototype(allocator.create_list([
                        factory.create_string_term(allocator.create_static_string("foo")),
                        factory.create_string_term(allocator.create_static_string("bar")),
                        factory.create_string_term(allocator.create_static_string("baz")),
                    ])),
                    allocator.create_list([
                        factory.create_float_term(3.0),
                        factory.create_float_term(4.0),
                        factory.create_float_term(5.0),
                    ]),
                ),
                factory.create_let_term(
                    factory.create_application_term(
                        factory.create_builtin_term(Accessor),
                        allocator.create_pair(
                            factory.create_variable_term(0),
                            factory.create_string_term(allocator.create_static_string("bar")),
                        ),
                    ),
                    factory.create_let_term(
                        factory.create_application_term(
                            factory.create_builtin_term(Accessor),
                            allocator.create_pair(
                                factory.create_variable_term(1),
                                factory.create_string_term(allocator.create_static_string("foo")),
                            ),
                        ),
                        factory.create_variable_term(0),
                    ),
                ),
            )),
        );
        assert_eq!(
            parse(
                "const { bar, foo } = { foo: 3, bar: 4, baz: 5 }; bar;",
                &env,
                &factory,
                &allocator,
            ),
            Ok(factory.create_let_term(
                factory.create_record_term(
                    allocator.create_struct_prototype(allocator.create_list([
                        factory.create_string_term(allocator.create_static_string("foo")),
                        factory.create_string_term(allocator.create_static_string("bar")),
                        factory.create_string_term(allocator.create_static_string("baz")),
                    ])),
                    allocator.create_list([
                        factory.create_float_term(3.0),
                        factory.create_float_term(4.0),
                        factory.create_float_term(5.0),
                    ]),
                ),
                factory.create_let_term(
                    factory.create_application_term(
                        factory.create_builtin_term(Accessor),
                        allocator.create_pair(
                            factory.create_variable_term(0),
                            factory.create_string_term(allocator.create_static_string("bar")),
                        ),
                    ),
                    factory.create_let_term(
                        factory.create_application_term(
                            factory.create_builtin_term(Accessor),
                            allocator.create_pair(
                                factory.create_variable_term(1),
                                factory.create_string_term(allocator.create_static_string("foo")),
                            ),
                        ),
                        factory.create_variable_term(1),
                    ),
                ),
            )),
        );
        assert_eq!(
            parse(
                "const { bar: qux, foo } = { foo: 3, bar: 4, baz: 5 }; qux;",
                &env,
                &factory,
                &allocator,
            ),
            Ok(factory.create_let_term(
                factory.create_record_term(
                    allocator.create_struct_prototype(allocator.create_list([
                        factory.create_string_term(allocator.create_static_string("foo")),
                        factory.create_string_term(allocator.create_static_string("bar")),
                        factory.create_string_term(allocator.create_static_string("baz")),
                    ])),
                    allocator.create_list([
                        factory.create_float_term(3.0),
                        factory.create_float_term(4.0),
                        factory.create_float_term(5.0),
                    ]),
                ),
                factory.create_let_term(
                    factory.create_application_term(
                        factory.create_builtin_term(Accessor),
                        allocator.create_pair(
                            factory.create_variable_term(0),
                            factory.create_string_term(allocator.create_static_string("bar")),
                        ),
                    ),
                    factory.create_let_term(
                        factory.create_application_term(
                            factory.create_builtin_term(Accessor),
                            allocator.create_pair(
                                factory.create_variable_term(1),
                                factory.create_string_term(allocator.create_static_string("foo")),
                            ),
                        ),
                        factory.create_variable_term(1),
                    ),
                ),
            )),
        );
        assert_eq!(
            parse(
                "const { bar: foo, foo: bar } = { foo: 3, bar: 4, baz: 5 }; foo;",
                &env,
                &factory,
                &allocator,
            ),
            Ok(factory.create_let_term(
                factory.create_record_term(
                    allocator.create_struct_prototype(allocator.create_list([
                        factory.create_string_term(allocator.create_static_string("foo")),
                        factory.create_string_term(allocator.create_static_string("bar")),
                        factory.create_string_term(allocator.create_static_string("baz")),
                    ])),
                    allocator.create_list([
                        factory.create_float_term(3.0),
                        factory.create_float_term(4.0),
                        factory.create_float_term(5.0),
                    ]),
                ),
                factory.create_let_term(
                    factory.create_application_term(
                        factory.create_builtin_term(Accessor),
                        allocator.create_pair(
                            factory.create_variable_term(0),
                            factory.create_string_term(allocator.create_static_string("bar")),
                        ),
                    ),
                    factory.create_let_term(
                        factory.create_application_term(
                            factory.create_builtin_term(Accessor),
                            allocator.create_pair(
                                factory.create_variable_term(1),
                                factory.create_string_term(allocator.create_static_string("foo")),
                            ),
                        ),
                        factory.create_variable_term(1),
                    ),
                ),
            )),
        );
        assert_eq!(
            parse(
                "const foo = { first: 3, second: 4, third: 5 }; const { first, second } = foo; first;",
                &env,
                &factory,
                &allocator
            ),
            Ok(factory.create_let_term(
                factory.create_record_term(
                    allocator.create_struct_prototype(allocator.create_list([
                        factory.create_string_term(allocator.create_static_string("first")),
                        factory.create_string_term(allocator.create_static_string("second")),
                        factory.create_string_term(allocator.create_static_string("third")),
                    ])),
                    allocator.create_list([
                        factory.create_float_term(3.0),
                        factory.create_float_term(4.0),
                        factory.create_float_term(5.0),
                    ]),
                ),
                factory.create_let_term(
                    factory.create_variable_term(0),
                    factory.create_let_term(
                        factory.create_application_term(
                            factory.create_builtin_term(Accessor),
                            allocator.create_pair(
                                factory.create_variable_term(0),
                                factory.create_string_term(
                                    allocator.create_static_string("first"),
                                ),
                            ),
                        ),
                        factory.create_let_term(
                            factory.create_application_term(
                                factory.create_builtin_term(Accessor),
                                allocator.create_pair(
                                    factory.create_variable_term(1),
                                    factory.create_string_term(
                                        allocator.create_static_string("second"),
                                    ),
                                ),
                            ),
                            factory.create_variable_term(1),
                        ),
                    ),
                ),
            )),
        );
        assert_eq!(
            parse(
                "const foo = { first: 3, second: 4, third: 5 }; const bar = true; const { first, second } = foo; first;",
                &env,
                &factory,
                &allocator
            ),
            Ok(factory.create_let_term(
                factory.create_record_term(
                    allocator.create_struct_prototype(allocator.create_list([
                        factory.create_string_term(allocator.create_static_string("first")),
                        factory.create_string_term(allocator.create_static_string("second")),
                        factory.create_string_term(allocator.create_static_string("third")),
                    ])),
                    allocator.create_list([
                        factory.create_float_term(3.0),
                        factory.create_float_term(4.0),
                        factory.create_float_term(5.0),
                    ]),
                ),
                factory.create_let_term(
                    factory.create_boolean_term(true),
                    factory.create_let_term(
                        factory.create_variable_term(1),
                        factory.create_let_term(
                            factory.create_application_term(
                                factory.create_builtin_term(Accessor),
                                allocator.create_pair(
                                    factory.create_variable_term(0),
                                    factory.create_string_term(
                                        allocator.create_static_string("first"),
                                    ),
                                ),
                            ),
                            factory.create_let_term(
                                factory.create_application_term(
                                    factory.create_builtin_term(Accessor),
                                    allocator.create_pair(
                                        factory.create_variable_term(1),
                                        factory.create_string_term(
                                            allocator.create_static_string("second"),
                                        ),
                                    ),
                                ),
                                factory.create_variable_term(1),
                            ),
                        ),
                    ),
                ),
            )),
        );
        assert_eq!(
            parse(
                "const { one, two } = { one: { a: 1, b: 2 }, two: { c: 3, d: 4 }}; const { a, b } = one; const { c, d } = two; a;",
                &env,
                &factory,
                &allocator,
            ),
            Ok(factory.create_let_term(
                factory.create_record_term(
                    allocator.create_struct_prototype(allocator.create_list([
                        factory.create_string_term(allocator.create_static_string("one")),
                        factory.create_string_term(allocator.create_static_string("two")),
                    ])),
                    allocator.create_list([
                        factory.create_record_term(
                            allocator.create_struct_prototype(allocator.create_list([
                                factory.create_string_term(allocator.create_static_string("a")),
                                factory.create_string_term(allocator.create_static_string("b")),
                            ])),
                            allocator.create_list([
                                factory.create_float_term(1.0),
                                factory.create_float_term(2.0),
                            ]),
                        ),
                        factory.create_record_term(
                            allocator.create_struct_prototype(allocator.create_list([
                                factory.create_string_term(allocator.create_static_string("c")),
                                factory.create_string_term(allocator.create_static_string("d")),
                            ])),
                            allocator.create_list([
                                factory.create_float_term(3.0),
                                factory.create_float_term(4.0),
                            ]),
                        ),
                    ]),
                ),
                factory.create_let_term(
                    factory.create_application_term(
                        factory.create_builtin_term(Accessor),
                        allocator.create_pair(
                            factory.create_variable_term(0),
                            factory.create_string_term(allocator.create_string(
                                "one"
                            )),
                        ),
                    ),
                    factory.create_let_term(
                        factory.create_application_term(
                            factory.create_builtin_term(Accessor),
                            allocator.create_pair(
                                factory.create_variable_term(1),
                                factory.create_string_term(allocator.create_string(
                                    "two"
                                )),
                            ),
                        ),
                        factory.create_let_term(
                            factory.create_variable_term(1),
                            factory.create_let_term(
                                factory.create_application_term(
                                    factory.create_builtin_term(Accessor),
                                    allocator.create_pair(
                                        factory.create_variable_term(0),
                                        factory.create_string_term(allocator.create_static_string("a")),
                                    ),
                                ),
                                factory.create_let_term(
                                    factory.create_application_term(
                                        factory.create_builtin_term(Accessor),
                                        allocator.create_pair(
                                            factory.create_variable_term(1),
                                            factory.create_string_term(allocator.create_static_string("b")),
                                        ),
                                    ),
                                    factory.create_let_term(
                                        factory.create_variable_term(3),
                                        factory.create_let_term(
                                            factory.create_application_term(
                                                factory.create_builtin_term(Accessor),
                                                allocator.create_pair(
                                                    factory.create_variable_term(0),
                                                    factory.create_string_term(allocator.create_static_string("c")),
                                                ),
                                            ),
                                            factory.create_let_term(
                                                factory.create_application_term(
                                                    factory.create_builtin_term(Accessor),
                                                    allocator.create_pair(
                                                        factory.create_variable_term(1),
                                                        factory.create_string_term(allocator.create_static_string("d")),
                                                    ),
                                                ),
                                                factory.create_variable_term(4),
                                            ),
                                        ),
                                    ),
                                ),
                            ),
                        ),
                    ),
                ),
            )),
        );
        assert_eq!(
            parse("((input) => { const { foo, bar } = input; return bar; })({ foo: false, bar: true });", &env, &factory, &allocator),
            Ok(factory.create_application_term(
                factory.create_lambda_term(
                    1,
                    factory.create_let_term(
                        factory.create_variable_term(0),
                        factory.create_let_term(
                            factory.create_application_term(
                                factory.create_builtin_term(Accessor),
                                allocator.create_pair(
                                    factory.create_variable_term(0),
                                    factory.create_string_term(allocator.create_static_string("foo")),
                                ),
                            ),
                            factory.create_let_term(
                                factory.create_application_term(
                                    factory.create_builtin_term(Accessor),
                                    allocator.create_pair(
                                        factory.create_variable_term(1),
                                        factory.create_string_term(allocator.create_static_string("bar")),
                                    ),
                                ),
                                factory.create_variable_term(0),
                            ),
                        ),
                    ),
                ),
                allocator.create_unit_list(factory.create_record_term(
                    allocator.create_struct_prototype(allocator.create_list([
                        factory.create_string_term(allocator.create_static_string("foo")),
                        factory.create_string_term(allocator.create_static_string("bar")),
                    ])),
                    allocator.create_list([
                        factory.create_boolean_term(false),
                        factory.create_boolean_term(true),
                    ]),
                )),
            )),
        );
    }

    #[test]
    fn variable_declaration_array_destructuring() {
        let factory = SharedTermFactory::<JsBuiltins>::default();
        let allocator = DefaultAllocator::default();
        let env = Env::new();
        assert_eq!(
            parse("const [] = [3, 4, 5]; true;", &env, &factory, &allocator),
            Ok(factory.create_boolean_term(true)),
        );
        assert_eq!(
            parse("const [foo] = [3, 4, 5]; foo;", &env, &factory, &allocator),
            Ok(factory.create_let_term(
                factory.create_application_term(
                    factory.create_builtin_term(Accessor),
                    allocator.create_pair(
                        factory.create_list_term(allocator.create_list([
                            factory.create_float_term(3.0),
                            factory.create_float_term(4.0),
                            factory.create_float_term(5.0),
                        ])),
                        factory.create_int_term(0),
                    ),
                ),
                factory.create_variable_term(0),
            )),
        );
        assert_eq!(
            parse(
                "const [foo, bar] = [3, 4, 5]; foo;",
                &env,
                &factory,
                &allocator
            ),
            Ok(factory.create_let_term(
                factory.create_list_term(allocator.create_list([
                    factory.create_float_term(3.0),
                    factory.create_float_term(4.0),
                    factory.create_float_term(5.0),
                ])),
                factory.create_let_term(
                    factory.create_application_term(
                        factory.create_builtin_term(Accessor),
                        allocator.create_pair(
                            factory.create_variable_term(0),
                            factory.create_int_term(0),
                        ),
                    ),
                    factory.create_let_term(
                        factory.create_application_term(
                            factory.create_builtin_term(Accessor),
                            allocator.create_pair(
                                factory.create_variable_term(1),
                                factory.create_int_term(1),
                            ),
                        ),
                        factory.create_variable_term(1),
                    ),
                ),
            )),
        );
        assert_eq!(
            parse(
                "const [, , foo] = [3, 4, 5]; foo;",
                &env,
                &factory,
                &allocator
            ),
            Ok(factory.create_let_term(
                factory.create_application_term(
                    factory.create_builtin_term(Accessor),
                    allocator.create_pair(
                        factory.create_list_term(allocator.create_list([
                            factory.create_float_term(3.0),
                            factory.create_float_term(4.0),
                            factory.create_float_term(5.0),
                        ])),
                        factory.create_int_term(2),
                    ),
                ),
                factory.create_variable_term(0),
            )),
        );
        assert_eq!(
            parse(
                "const [, foo, bar] = [3, 4, 5]; foo;",
                &env,
                &factory,
                &allocator
            ),
            Ok(factory.create_let_term(
                factory.create_list_term(allocator.create_list([
                    factory.create_float_term(3.0),
                    factory.create_float_term(4.0),
                    factory.create_float_term(5.0),
                ])),
                factory.create_let_term(
                    factory.create_application_term(
                        factory.create_builtin_term(Accessor),
                        allocator.create_pair(
                            factory.create_variable_term(0),
                            factory.create_int_term(1),
                        ),
                    ),
                    factory.create_let_term(
                        factory.create_application_term(
                            factory.create_builtin_term(Accessor),
                            allocator.create_pair(
                                factory.create_variable_term(1),
                                factory.create_int_term(2),
                            ),
                        ),
                        factory.create_variable_term(1),
                    ),
                ),
            )),
        );
        assert_eq!(
            parse(
                "const foo = true; const [bar] = [3, 4, 5]; foo;",
                &env,
                &factory,
                &allocator
            ),
            Ok(factory.create_let_term(
                factory.create_boolean_term(true),
                factory.create_let_term(
                    factory.create_application_term(
                        factory.create_builtin_term(Accessor),
                        allocator.create_pair(
                            factory.create_list_term(allocator.create_list([
                                factory.create_float_term(3.0),
                                factory.create_float_term(4.0),
                                factory.create_float_term(5.0),
                            ])),
                            factory.create_int_term(0),
                        ),
                    ),
                    factory.create_variable_term(1),
                )
            )),
        );
        assert_eq!(
            parse(
                "const foo = true; const [bar, baz] = [3, 4, 5]; foo;",
                &env,
                &factory,
                &allocator
            ),
            Ok(factory.create_let_term(
                factory.create_boolean_term(true),
                factory.create_let_term(
                    factory.create_list_term(allocator.create_list([
                        factory.create_float_term(3.0),
                        factory.create_float_term(4.0),
                        factory.create_float_term(5.0),
                    ])),
                    factory.create_let_term(
                        factory.create_application_term(
                            factory.create_builtin_term(Accessor),
                            allocator.create_pair(
                                factory.create_variable_term(0),
                                factory.create_int_term(0),
                            ),
                        ),
                        factory.create_let_term(
                            factory.create_application_term(
                                factory.create_builtin_term(Accessor),
                                allocator.create_pair(
                                    factory.create_variable_term(1),
                                    factory.create_int_term(1),
                                ),
                            ),
                            factory.create_variable_term(3),
                        ),
                    )
                )
            )),
        );
    }

    #[test]
    fn variable_scoping() {
        let factory = SharedTermFactory::<JsBuiltins>::default();
        let allocator = DefaultAllocator::default();
        let env = Env::new();
        let expression = parse(
            "
            ((value) => {
                const foo = value * 2;
                if (foo === 3) return false;
                return foo;
              })(3);
            ",
            &env,
            &factory,
            &allocator,
        )
        .unwrap();
        let result = evaluate(
            &expression,
            &StateCache::default(),
            &factory,
            &allocator,
            &mut SubstitutionCache::new(),
        );
        assert_eq!(
            result,
            EvaluationResult::new(
                factory.create_float_term(3.0 * 2.0),
                DependencyList::empty(),
            ),
        );
        let expression = parse(
            "
            ((value) => {
                const { foo, bar } = { foo: value * 2, bar: value };
                if (foo === 3) return false;
                return foo;
              })(3);
            ",
            &env,
            &factory,
            &allocator,
        )
        .unwrap();
        let result = evaluate(
            &expression,
            &StateCache::default(),
            &factory,
            &allocator,
            &mut SubstitutionCache::new(),
        );
        assert_eq!(
            result,
            EvaluationResult::new(
                factory.create_float_term(3.0 * 2.0),
                DependencyList::empty(),
            ),
        );
    }

    #[test]
    fn variable_dependencies() {
        let factory = SharedTermFactory::<JsBuiltins>::default();
        let allocator = DefaultAllocator::default();
        let env = Env::new();
        let expression = parse(
            "
            const foo = 3;
            const bar = foo;
            const baz = bar;
            baz;
        ",
            &env,
            &factory,
            &allocator,
        )
        .unwrap();
        let result = evaluate(
            &expression,
            &StateCache::default(),
            &factory,
            &allocator,
            &mut SubstitutionCache::new(),
        );
        assert_eq!(
            result,
            EvaluationResult::new(factory.create_float_term(3.0), DependencyList::empty()),
        );
        let expression = parse(
            "
            const foo = (one) => (two) => (three) => 3;
            const bar = foo(1);
            const baz = bar(2);
            baz(3);
        ",
            &env,
            &factory,
            &allocator,
        )
        .unwrap();
        let result = evaluate(
            &expression,
            &StateCache::default(),
            &factory,
            &allocator,
            &mut SubstitutionCache::new(),
        );
        assert_eq!(
            result,
            EvaluationResult::new(factory.create_float_term(3.0), DependencyList::empty()),
        );
    }

    #[test]
    fn not_expressions() {
        let factory = SharedTermFactory::<JsBuiltins>::default();
        let allocator = DefaultAllocator::default();
        let env = Env::new();
        assert_eq!(
            parse("!true", &env, &factory, &allocator),
            Ok(factory.create_application_term(
                factory.create_builtin_term(Not),
                allocator.create_unit_list(factory.create_boolean_term(true)),
            )),
        );
        assert_eq!(
            parse("!false", &env, &factory, &allocator),
            Ok(factory.create_application_term(
                factory.create_builtin_term(Not),
                allocator.create_unit_list(factory.create_boolean_term(false)),
            )),
        );
        assert_eq!(
            parse("!3", &env, &factory, &allocator),
            Ok(factory.create_application_term(
                factory.create_builtin_term(Not),
                allocator.create_unit_list(factory.create_float_term(3.0)),
            )),
        );
    }

    #[test]
    fn arithmetic_expressions() {
        let factory = SharedTermFactory::<JsBuiltins>::default();
        let allocator = DefaultAllocator::default();
        let env = Env::new();
        assert_eq!(
            parse("3 + 4", &env, &factory, &allocator),
            Ok(factory.create_application_term(
                factory.create_builtin_term(Add),
                allocator.create_pair(
                    factory.create_float_term(3.0),
                    factory.create_float_term(4.0),
                ),
            )),
        );
        assert_eq!(
            parse("3 - 4", &env, &factory, &allocator),
            Ok(factory.create_application_term(
                factory.create_builtin_term(Subtract),
                allocator.create_pair(
                    factory.create_float_term(3.0),
                    factory.create_float_term(4.0),
                ),
            )),
        );
        assert_eq!(
            parse("3 * 4", &env, &factory, &allocator),
            Ok(factory.create_application_term(
                factory.create_builtin_term(Multiply),
                allocator.create_pair(
                    factory.create_float_term(3.0),
                    factory.create_float_term(4.0),
                ),
            )),
        );
        assert_eq!(
            parse("3 / 4", &env, &factory, &allocator),
            Ok(factory.create_application_term(
                factory.create_builtin_term(Divide),
                allocator.create_pair(
                    factory.create_float_term(3.0),
                    factory.create_float_term(4.0),
                ),
            )),
        );
        assert_eq!(
            parse("3 % 4", &env, &factory, &allocator),
            Ok(factory.create_application_term(
                factory.create_builtin_term(Remainder),
                allocator.create_pair(
                    factory.create_float_term(3.0),
                    factory.create_float_term(4.0),
                ),
            )),
        );
        assert_eq!(
            parse("3 ** 4", &env, &factory, &allocator),
            Ok(factory.create_application_term(
                factory.create_builtin_term(Pow),
                allocator.create_pair(
                    factory.create_float_term(3.0),
                    factory.create_float_term(4.0),
                ),
            )),
        );
        assert_eq!(
            parse("3 < 4", &env, &factory, &allocator),
            Ok(factory.create_application_term(
                factory.create_builtin_term(Lt),
                allocator.create_pair(
                    factory.create_float_term(3.0),
                    factory.create_float_term(4.0),
                ),
            )),
        );
        assert_eq!(
            parse("3 <= 4", &env, &factory, &allocator),
            Ok(factory.create_application_term(
                factory.create_builtin_term(Lte),
                allocator.create_pair(
                    factory.create_float_term(3.0),
                    factory.create_float_term(4.0),
                ),
            )),
        );
        assert_eq!(
            parse("3 > 4", &env, &factory, &allocator),
            Ok(factory.create_application_term(
                factory.create_builtin_term(Gt),
                allocator.create_pair(
                    factory.create_float_term(3.0),
                    factory.create_float_term(4.0),
                ),
            )),
        );
        assert_eq!(
            parse("3 >= 4", &env, &factory, &allocator),
            Ok(factory.create_application_term(
                factory.create_builtin_term(Gte),
                allocator.create_pair(
                    factory.create_float_term(3.0),
                    factory.create_float_term(4.0),
                ),
            )),
        );
    }

    #[test]
    fn equality_expression() {
        let factory = SharedTermFactory::<JsBuiltins>::default();
        let allocator = DefaultAllocator::default();
        let env = Env::new();
        assert_eq!(
            parse("true === false", &env, &factory, &allocator),
            Ok(factory.create_application_term(
                factory.create_builtin_term(Eq),
                allocator.create_pair(
                    factory.create_boolean_term(true),
                    factory.create_boolean_term(false),
                ),
            )),
        );
        assert_eq!(
            parse("true !== false", &env, &factory, &allocator),
            Ok(factory.create_application_term(
                factory.create_builtin_term(Not),
                allocator.create_unit_list(factory.create_application_term(
                    factory.create_builtin_term(Eq),
                    allocator.create_pair(
                        factory.create_boolean_term(true),
                        factory.create_boolean_term(false),
                    ),
                )),
            )),
        );
    }

    #[test]
    fn logical_expression() {
        let factory = SharedTermFactory::<JsBuiltins>::default();
        let allocator = DefaultAllocator::default();
        let env = Env::new();
        assert_eq!(
            parse("true && false", &env, &factory, &allocator),
            Ok(factory.create_application_term(
                factory.create_builtin_term(And),
                allocator.create_pair(
                    factory.create_boolean_term(true),
                    factory.create_boolean_term(false),
                ),
            )),
        );
        assert_eq!(
            parse("true || false", &env, &factory, &allocator),
            Ok(factory.create_application_term(
                factory.create_builtin_term(Or),
                allocator.create_pair(
                    factory.create_boolean_term(true),
                    factory.create_boolean_term(false),
                ),
            )),
        );
    }

    #[test]
    fn conditional_expression() {
        let factory = SharedTermFactory::<JsBuiltins>::default();
        let allocator = DefaultAllocator::default();
        let env = Env::new();
        assert_eq!(
            parse("true ? 3 : 4", &env, &factory, &allocator),
            Ok(factory.create_application_term(
                factory.create_builtin_term(If),
                allocator.create_triple(
                    factory.create_boolean_term(true),
                    factory.create_float_term(3.0),
                    factory.create_float_term(4.0),
                ),
            )),
        );
    }

    #[test]
    fn if_statements() {
        let factory = SharedTermFactory::<JsBuiltins>::default();
        let allocator = DefaultAllocator::default();
        let env = Env::new().with_globals(builtin_globals(&factory, &allocator));
        assert_eq!(
            parse(
                "(() => { if (true) { return 3; } else { return 4; }})()",
                &env,
                &factory,
                &allocator,
            ),
            Ok(factory.create_application_term(
                factory.create_lambda_term(
                    0,
                    factory.create_application_term(
                        factory.create_builtin_term(If),
                        allocator.create_triple(
                            factory.create_boolean_term(true),
                            factory.create_float_term(3.0),
                            factory.create_float_term(4.0),
                        )
                    )
                ),
                allocator.create_empty_list(),
            ))
        );
        assert_eq!(
            parse("(() => { if (true) { throw new Error(\"foo\"); } else { throw new Error(\"bar\"); }})()", &env, &factory, &allocator),
            Ok(factory.create_application_term(
                factory.create_lambda_term(
                    0,
                    factory.create_application_term(
                        factory.create_builtin_term(If),
                        allocator.create_triple(
                            factory.create_boolean_term(true),
                            factory.create_application_term(
                                factory.create_builtin_term(Throw),
                                allocator.create_unit_list(
                                    create_error_instance(
                                        factory.create_string_term(allocator.create_static_string("foo")),
                                        &factory,
                                        &allocator,
                                    )
                                ),
                            ),
                            factory.create_application_term(
                                factory.create_builtin_term(Throw),
                                allocator.create_unit_list(
                                    create_error_instance(
                                        factory.create_string_term(allocator.create_static_string("bar")),
                                        &factory,
                                        &allocator,
                                    )
                                ),
                            ),
                        ),
                    )
                ),
                allocator.create_empty_list(),
            ))
        );
        assert_eq!(
            parse("(() => { if (true) { const foo = 3; const bar = 4; return foo + bar; } else { const foo = 4; const bar = 3; return foo + bar; }})()", &env, &factory, &allocator),
            Ok(factory.create_application_term(
                factory.create_lambda_term(
                    0,
                    factory.create_application_term(
                        factory.create_builtin_term(If),
                        allocator.create_triple(
                            factory.create_boolean_term(true),
                            factory.create_let_term(
                                factory.create_float_term(3.0),
                                factory.create_let_term(
                                    factory.create_float_term(4.0),
                                    factory.create_application_term(
                                        factory.create_builtin_term(Add),
                                        allocator.create_pair(
                                            factory.create_variable_term(1),
                                            factory.create_variable_term(0),
                                        ),
                                    ),
                                ),
                            ),
                            factory.create_let_term(
                                factory.create_float_term(4.0),
                                factory.create_let_term(
                                    factory.create_float_term(3.0),
                                    factory.create_application_term(
                                        factory.create_builtin_term(Add),
                                        allocator.create_pair(
                                            factory.create_variable_term(1),
                                            factory.create_variable_term(0),
                                        ),
                                    ),
                                ),
                            ),
                        ),
                    ),
                ),
                allocator.create_empty_list(),
            )),
        );
        assert_eq!(
            parse("(() => { if (true) { const foo = 3; const bar = 4; return foo + bar; } const foo = 4; const bar = 3; return foo + bar; })()", &env, &factory, &allocator),
            Ok(factory.create_application_term(
                factory.create_lambda_term(
                    0,
                    factory.create_application_term(
                        factory.create_builtin_term(If),
                        allocator.create_triple(
                            factory.create_boolean_term(true),
                            factory.create_let_term(
                                factory.create_float_term(3.0),
                                factory.create_let_term(
                                    factory.create_float_term(4.0),
                                    factory.create_application_term(
                                        factory.create_builtin_term(Add),
                                        allocator.create_pair(
                                            factory.create_variable_term(1),
                                            factory.create_variable_term(0),
                                        ),
                                    ),
                                ),
                            ),
                            factory.create_let_term(
                                factory.create_float_term(4.0),
                                factory.create_let_term(
                                    factory.create_float_term(3.0),
                                    factory.create_application_term(
                                        factory.create_builtin_term(Add),
                                        allocator.create_pair(
                                            factory.create_variable_term(1),
                                            factory.create_variable_term(0),
                                        ),
                                    ),
                                ),
                            ),
                        ),
                    ),
                ),
                allocator.create_empty_list(),
            )),
        );
        assert_eq!(
            parse("(() => { if (true) throw new Error(\"foo\"); const foo = 3; const bar = 4; return foo + bar; })()", &env, &factory, &allocator),
            Ok(factory.create_application_term(
                factory.create_lambda_term(
                    0,
                    factory.create_application_term(
                        factory.create_builtin_term(If),
                        allocator.create_triple(
                            factory.create_boolean_term(true),
                            factory.create_application_term(
                                factory.create_builtin_term(Throw),
                                allocator.create_unit_list(
                                    create_error_instance(
                                        factory.create_string_term(allocator.create_static_string("foo")),
                                        &factory,
                                        &allocator,
                                    )
                                ),
                            ),
                            factory.create_let_term(
                                factory.create_float_term(3.0),
                                factory.create_let_term(
                                    factory.create_float_term(4.0),
                                    factory.create_application_term(
                                        factory.create_builtin_term(Add),
                                        allocator.create_pair(
                                            factory.create_variable_term(1),
                                            factory.create_variable_term(0),
                                        ),
                                    ),
                                ),
                            ),
                        ),
                    ),
                ),
                allocator.create_empty_list(),
            )),
        );
    }

    #[test]
    fn throw_statements() {
        let factory = SharedTermFactory::<JsBuiltins>::default();
        let allocator = DefaultAllocator::default();
        let env = Env::new().with_globals(builtin_globals(&factory, &allocator));
        assert_eq!(
            parse("throw new Error(\"foo\")", &env, &factory, &allocator),
            Ok(factory.create_application_term(
                factory.create_builtin_term(Throw),
                allocator.create_unit_list(create_error_instance(
                    factory.create_string_term(allocator.create_static_string("foo")),
                    &factory,
                    &allocator
                )),
            )),
        );
        assert_eq!(
            parse("throw new Error(`foo${'bar'}`)", &env, &factory, &allocator),
            Ok(factory.create_application_term(
                factory.create_builtin_term(Throw),
                allocator.create_unit_list(create_error_instance(
                    factory.create_application_term(
                        factory.create_builtin_term(Concat),
                        allocator.create_pair(
                            factory.create_string_term(allocator.create_static_string("foo")),
                            factory.create_application_term(
                                factory.create_builtin_term(ToString),
                                allocator.create_unit_list(
                                    factory
                                        .create_string_term(allocator.create_static_string("bar"))
                                ),
                            ),
                        ),
                    ),
                    &factory,
                    &allocator
                )),
            )),
        );
    }

    #[test]
    fn try_catch_statements() {
        let factory = SharedTermFactory::<JsBuiltins>::default();
        let allocator = DefaultAllocator::default();
        let env = Env::new().with_globals(builtin_globals(&factory, &allocator));
        let expression = parse(
            "(() => {
                try {
                    return 3;
                } catch {
                    return 4;
                }
            })()",
            &env,
            &factory,
            &allocator,
        )
        .unwrap();
        let result = evaluate(
            &expression,
            &StateCache::default(),
            &factory,
            &allocator,
            &mut SubstitutionCache::new(),
        );
        assert_eq!(
            result,
            EvaluationResult::new(factory.create_float_term(3.0), DependencyList::empty()),
        );
        let expression = parse(
            "(() => {
                try {
                    throw new Error('foo');
                } catch {
                    return 3;
                }
            })()",
            &env,
            &factory,
            &allocator,
        )
        .unwrap();
        let result = evaluate(
            &expression,
            &StateCache::default(),
            &factory,
            &allocator,
            &mut SubstitutionCache::new(),
        );
        assert_eq!(
            result,
            EvaluationResult::new(factory.create_float_term(3.0), DependencyList::empty()),
        );
        let expression = parse(
            "(() => {
                try {
                    return 3;
                } catch (error) {
                    return 4;
                }
            })()",
            &env,
            &factory,
            &allocator,
        )
        .unwrap();
        let result = evaluate(
            &expression,
            &StateCache::default(),
            &factory,
            &allocator,
            &mut SubstitutionCache::new(),
        );
        assert_eq!(
            result,
            EvaluationResult::new(factory.create_float_term(3.0), DependencyList::empty()),
        );
        let expression = parse(
            "((x) => {
                try {
                    return x;
                } catch (error) {
                    return 4;
                }
            })(3)",
            &env,
            &factory,
            &allocator,
        )
        .unwrap();
        let result = evaluate(
            &expression,
            &StateCache::default(),
            &factory,
            &allocator,
            &mut SubstitutionCache::new(),
        );
        assert_eq!(
            result,
            EvaluationResult::new(factory.create_float_term(3.0), DependencyList::empty()),
        );
        let expression = parse(
            "(() => {
                try {
                    throw new Error('foo');
                } catch (error) {
                    return 3;
                }
            })()",
            &env,
            &factory,
            &allocator,
        )
        .unwrap();
        let result = evaluate(
            &expression,
            &StateCache::default(),
            &factory,
            &allocator,
            &mut SubstitutionCache::new(),
        );
        assert_eq!(
            result,
            EvaluationResult::new(factory.create_float_term(3.0), DependencyList::empty()),
        );
        let expression = parse(
            "(() => {
                try {
                    throw new Error('foo');
                } catch (error) {
                    return error.message;
                }
            })()",
            &env,
            &factory,
            &allocator,
        )
        .unwrap();
        let result = evaluate(
            &expression,
            &StateCache::default(),
            &factory,
            &allocator,
            &mut SubstitutionCache::new(),
        );
        assert_eq!(
            result,
            EvaluationResult::new(
                factory.create_string_term(allocator.create_static_string("foo")),
                DependencyList::empty(),
            ),
        );
        let expression = parse(
            "(() => {
                try {
                    throw new Error('foo');
                } catch (error) {
                    return error.errors[0].message;
                }
            })()",
            &env,
            &factory,
            &allocator,
        )
        .unwrap();
        let result = evaluate(
            &expression,
            &StateCache::default(),
            &factory,
            &allocator,
            &mut SubstitutionCache::new(),
        );
        assert_eq!(
            result,
            EvaluationResult::new(
                factory.create_string_term(allocator.create_static_string("foo")),
                DependencyList::empty(),
            ),
        );
        let expression = parse(
            "(() => {
                try {
                    const foo = (() => { throw new Error('foo'); })();
                    const bar = (() => { throw new Error('bar'); })();
                    return foo + bar;
                } catch (error) {
                    return error.message;
                }
            })()",
            &env,
            &factory,
            &allocator,
        )
        .unwrap();
        let result = evaluate(
            &expression,
            &StateCache::default(),
            &factory,
            &allocator,
            &mut SubstitutionCache::new(),
        );
        assert_eq!(
            result,
            EvaluationResult::new(
                factory.create_string_term(
                    allocator.create_string(
                        get_combined_errors(
                            vec![String::from("foo"), String::from("bar")],
                            &factory,
                            &allocator
                        )
                        .join("\n")
                    )
                ),
                DependencyList::empty(),
            ),
        );
        let expression = parse(
            "(() => {
                try {
                    const foo = (() => { throw new Error('foo'); })();
                    const bar = (() => { throw new Error('bar'); })();
                    return foo + bar;
                } catch (error) {
                    return error.errors[0].message;
                }
            })()",
            &env,
            &factory,
            &allocator,
        )
        .unwrap();
        let result = evaluate(
            &expression,
            &StateCache::default(),
            &factory,
            &allocator,
            &mut SubstitutionCache::new(),
        );
        assert_eq!(
            result,
            EvaluationResult::new(
                factory.create_string_term(
                    allocator.create_string(
                        get_combined_errors(
                            vec![String::from("foo"), String::from("bar")],
                            &factory,
                            &allocator
                        )
                        .get(0)
                        .cloned()
                        .unwrap()
                    )
                ),
                DependencyList::empty(),
            ),
        );
        let expression = parse(
            "(() => {
                try {
                    const foo = (() => { throw new Error('foo'); })();
                    const bar = (() => { throw new Error('bar'); })();
                    return foo + bar;
                } catch (error) {
                    return error.errors[1].message;
                }
            })()",
            &env,
            &factory,
            &allocator,
        )
        .unwrap();
        let result = evaluate(
            &expression,
            &StateCache::default(),
            &factory,
            &allocator,
            &mut SubstitutionCache::new(),
        );
        assert_eq!(
            result,
            EvaluationResult::new(
                factory.create_string_term(
                    allocator.create_string(
                        get_combined_errors(
                            vec![String::from("foo"), String::from("bar")],
                            &factory,
                            &allocator
                        )
                        .get(1)
                        .cloned()
                        .unwrap()
                    )
                ),
                DependencyList::empty(),
            ),
        );
        let expression = parse(
            "(() => {
                try {
                    const foo = (() => { throw new Error('foo'); })();
                    const bar = (() => { throw new Error('bar'); })();
                    return foo + bar;
                } catch (error) {
                    throw error;
                }
            })()",
            &env,
            &factory,
            &allocator,
        )
        .unwrap();
        let result = evaluate(
            &expression,
            &StateCache::default(),
            &factory,
            &allocator,
            &mut SubstitutionCache::new(),
        );
        assert_eq!(
            result,
            EvaluationResult::new(
                factory.create_signal_term(
                    allocator.create_signal_list(
                        vec![String::from("foo"), String::from("bar")]
                            .into_iter()
                            .map(|message| {
                                allocator.create_signal(SignalType::Error {
                                    payload: create_record(
                                        once((
                                            factory.create_string_term(
                                                allocator.create_static_string("name"),
                                            ),
                                            factory.create_string_term(
                                                allocator.create_static_string("Error"),
                                            ),
                                        ))
                                        .chain(once((
                                            factory.create_string_term(
                                                allocator.create_static_string("message"),
                                            ),
                                            factory.create_string_term(
                                                allocator.create_string(message),
                                            ),
                                        ))),
                                        &factory,
                                        &allocator,
                                    ),
                                })
                            }),
                    )
                ),
                DependencyList::empty(),
            ),
        );
        let expression = parse(
            "(() => {
                const foo = 3;
                const bar = 4;
                try {
                    throw new Error('foo');
                } catch {
                    return foo;
                }
            })()",
            &env,
            &factory,
            &allocator,
        )
        .unwrap();
        let result = evaluate(
            &expression,
            &StateCache::default(),
            &factory,
            &allocator,
            &mut SubstitutionCache::new(),
        );
        assert_eq!(
            result,
            EvaluationResult::new(factory.create_float_term(3.0), DependencyList::empty(),),
        );
        let expression = parse(
            "(() => {
                const foo = 3;
                const bar = 4;
                try {
                    throw new Error('foo');
                } catch (error) {
                    return foo;
                }
            })()",
            &env,
            &factory,
            &allocator,
        )
        .unwrap();
        let result = evaluate(
            &expression,
            &StateCache::default(),
            &factory,
            &allocator,
            &mut SubstitutionCache::new(),
        );
        assert_eq!(
            result,
            EvaluationResult::new(factory.create_float_term(3.0), DependencyList::empty(),),
        );
    }

    #[test]
    fn in_operator() {
        let factory = SharedTermFactory::<JsBuiltins>::default();
        let allocator = DefaultAllocator::default();
        let env = Env::new().with_globals(builtin_globals(&factory, &allocator));
        assert_eq!(
            parse("'foo' in { bar: true }", &env, &factory, &allocator),
            Ok(factory.create_application_term(
                factory.create_builtin_term(Contains),
                allocator.create_pair(
                    create_record(
                        once((
                            factory.create_string_term(allocator.create_static_string("bar")),
                            factory.create_boolean_term(true)
                        )),
                        &factory,
                        &allocator
                    ),
                    factory.create_string_term(allocator.create_static_string("foo")),
                ),
            )),
        );
    }

    #[test]
    fn arrow_function_expressions() {
        let factory = SharedTermFactory::<JsBuiltins>::default();
        let allocator = DefaultAllocator::default();
        let env = Env::new();
        assert_eq!(
            parse("() => 3", &env, &factory, &allocator),
            Ok(factory.create_lambda_term(0, factory.create_float_term(3.0))),
        );
        assert_eq!(
            parse("(foo) => 3", &env, &factory, &allocator),
            Ok(factory.create_lambda_term(1, factory.create_float_term(3.0))),
        );
        assert_eq!(
            parse("(foo) => foo", &env, &factory, &allocator),
            Ok(factory.create_lambda_term(1, factory.create_variable_term(0))),
        );
        assert_eq!(
            parse("(foo) => foo + foo", &env, &factory, &allocator),
            Ok(factory.create_lambda_term(
                1,
                factory.create_application_term(
                    factory.create_builtin_term(Add),
                    allocator.create_pair(
                        factory.create_variable_term(0),
                        factory.create_variable_term(0),
                    ),
                ),
            )),
        );
        assert_eq!(
            parse("(foo, bar, baz) => foo + bar", &env, &factory, &allocator),
            Ok(factory.create_lambda_term(
                3,
                factory.create_application_term(
                    factory.create_builtin_term(Add),
                    allocator.create_pair(
                        factory.create_variable_term(2),
                        factory.create_variable_term(1),
                    ),
                ),
            )),
        );
        assert_eq!(
            parse(
                "(foo) => (bar) => (baz) => foo + bar",
                &env,
                &factory,
                &allocator
            ),
            Ok(factory.create_lambda_term(
                1,
                factory.create_lambda_term(
                    1,
                    factory.create_lambda_term(
                        1,
                        factory.create_application_term(
                            factory.create_builtin_term(Add),
                            allocator.create_pair(
                                factory.create_variable_term(2),
                                factory.create_variable_term(1),
                            ),
                        ),
                    ),
                ),
            )),
        );
    }

    #[test]
    fn arrow_function_object_destructuring() {
        let factory = SharedTermFactory::<JsBuiltins>::default();
        let allocator = DefaultAllocator::default();
        let env = Env::new();
        assert_eq!(
            parse("({}) => 3", &env, &factory, &allocator),
            Ok(factory.create_lambda_term(1, factory.create_float_term(3.0))),
        );
        assert_eq!(
            parse("({ foo }) => foo", &env, &factory, &allocator),
            Ok(factory.create_lambda_term(
                1,
                factory.create_let_term(
                    factory.create_application_term(
                        factory.create_builtin_term(Accessor),
                        allocator.create_pair(
                            factory.create_variable_term(0),
                            factory.create_string_term(allocator.create_static_string("foo")),
                        ),
                    ),
                    factory.create_variable_term(0),
                ),
            )),
        );
        assert_eq!(
            parse("({ foo, bar }) => foo + bar", &env, &factory, &allocator),
            Ok(factory.create_lambda_term(
                1,
                factory.create_let_term(
                    factory.create_variable_term(0),
                    factory.create_let_term(
                        factory.create_application_term(
                            factory.create_builtin_term(Accessor),
                            allocator.create_pair(
                                factory.create_variable_term(0),
                                factory.create_string_term(allocator.create_static_string("foo")),
                            ),
                        ),
                        factory.create_let_term(
                            factory.create_application_term(
                                factory.create_builtin_term(Accessor),
                                allocator.create_pair(
                                    factory.create_variable_term(1),
                                    factory
                                        .create_string_term(allocator.create_static_string("bar")),
                                ),
                            ),
                            factory.create_application_term(
                                factory.create_builtin_term(Add),
                                allocator.create_pair(
                                    factory.create_variable_term(1),
                                    factory.create_variable_term(0),
                                ),
                            ),
                        ),
                    ),
                ),
            )),
        );
        assert_eq!(
            parse(
                "(first, { foo, bar }, second, third) => ((first + foo) + bar) + third",
                &env,
                &factory,
                &allocator,
            ),
            Ok(factory.create_lambda_term(
                4,
                factory.create_let_term(
                    factory.create_variable_term(2),
                    factory.create_let_term(
                        factory.create_application_term(
                            factory.create_builtin_term(Accessor),
                            allocator.create_pair(
                                factory.create_variable_term(0),
                                factory.create_string_term(allocator.create_static_string("foo")),
                            ),
                        ),
                        factory.create_let_term(
                            factory.create_application_term(
                                factory.create_builtin_term(Accessor),
                                allocator.create_pair(
                                    factory.create_variable_term(1),
                                    factory
                                        .create_string_term(allocator.create_static_string("bar")),
                                ),
                            ),
                            factory.create_application_term(
                                factory.create_builtin_term(Add),
                                allocator.create_pair(
                                    factory.create_application_term(
                                        factory.create_builtin_term(Add),
                                        allocator.create_pair(
                                            factory.create_application_term(
                                                factory.create_builtin_term(Add),
                                                allocator.create_pair(
                                                    factory.create_variable_term(6),
                                                    factory.create_variable_term(1),
                                                ),
                                            ),
                                            factory.create_variable_term(0),
                                        ),
                                    ),
                                    factory.create_variable_term(3),
                                ),
                            ),
                        ),
                    ),
                ),
            )),
        );
    }

    #[test]
    fn arrow_function_array_destructuring() {
        let factory = SharedTermFactory::<JsBuiltins>::default();
        let allocator = DefaultAllocator::default();
        let env = Env::new();
        assert_eq!(
            parse("([]) => 3", &env, &factory, &allocator),
            Ok(factory.create_lambda_term(1, factory.create_float_term(3.0))),
        );
        assert_eq!(
            parse("([foo]) => foo", &env, &factory, &allocator),
            Ok(factory.create_lambda_term(
                1,
                factory.create_let_term(
                    factory.create_application_term(
                        factory.create_builtin_term(Accessor),
                        allocator.create_pair(
                            factory.create_variable_term(0),
                            factory.create_int_term(0),
                        ),
                    ),
                    factory.create_variable_term(0),
                ),
            )),
        );
        assert_eq!(
            parse("([foo, bar]) => foo + bar", &env, &factory, &allocator),
            Ok(factory.create_lambda_term(
                1,
                factory.create_let_term(
                    factory.create_variable_term(0),
                    factory.create_let_term(
                        factory.create_application_term(
                            factory.create_builtin_term(Accessor),
                            allocator.create_pair(
                                factory.create_variable_term(0),
                                factory.create_int_term(0),
                            ),
                        ),
                        factory.create_let_term(
                            factory.create_application_term(
                                factory.create_builtin_term(Accessor),
                                allocator.create_pair(
                                    factory.create_variable_term(1),
                                    factory.create_int_term(1),
                                ),
                            ),
                            factory.create_application_term(
                                factory.create_builtin_term(Add),
                                allocator.create_pair(
                                    factory.create_variable_term(1),
                                    factory.create_variable_term(0),
                                ),
                            ),
                        ),
                    ),
                ),
            )),
        );
        assert_eq!(
            parse("([, , foo]) => foo", &env, &factory, &allocator),
            Ok(factory.create_lambda_term(
                1,
                factory.create_let_term(
                    factory.create_application_term(
                        factory.create_builtin_term(Accessor),
                        allocator.create_pair(
                            factory.create_variable_term(0),
                            factory.create_int_term(2),
                        ),
                    ),
                    factory.create_variable_term(0),
                ),
            )),
        );
        assert_eq!(
            parse("([, foo, bar]) => foo", &env, &factory, &allocator),
            Ok(factory.create_lambda_term(
                1,
                factory.create_let_term(
                    factory.create_variable_term(0),
                    factory.create_let_term(
                        factory.create_application_term(
                            factory.create_builtin_term(Accessor),
                            allocator.create_pair(
                                factory.create_variable_term(0),
                                factory.create_int_term(1),
                            ),
                        ),
                        factory.create_let_term(
                            factory.create_application_term(
                                factory.create_builtin_term(Accessor),
                                allocator.create_pair(
                                    factory.create_variable_term(1),
                                    factory.create_int_term(2),
                                ),
                            ),
                            factory.create_variable_term(1),
                        ),
                    ),
                ),
            )),
        );
        assert_eq!(
            parse(
                "(first, [foo, bar], second, third) => ((first + foo) + bar) + third",
                &env,
                &factory,
                &allocator,
            ),
            Ok(factory.create_lambda_term(
                4,
                factory.create_let_term(
                    factory.create_variable_term(2),
                    factory.create_let_term(
                        factory.create_application_term(
                            factory.create_builtin_term(Accessor),
                            allocator.create_pair(
                                factory.create_variable_term(0),
                                factory.create_int_term(0),
                            ),
                        ),
                        factory.create_let_term(
                            factory.create_application_term(
                                factory.create_builtin_term(Accessor),
                                allocator.create_pair(
                                    factory.create_variable_term(1),
                                    factory.create_int_term(1),
                                ),
                            ),
                            factory.create_application_term(
                                factory.create_builtin_term(Add),
                                allocator.create_pair(
                                    factory.create_application_term(
                                        factory.create_builtin_term(Add),
                                        allocator.create_pair(
                                            factory.create_application_term(
                                                factory.create_builtin_term(Add),
                                                allocator.create_pair(
                                                    factory.create_variable_term(6),
                                                    factory.create_variable_term(1),
                                                ),
                                            ),
                                            factory.create_variable_term(0),
                                        ),
                                    ),
                                    factory.create_variable_term(3),
                                ),
                            ),
                        ),
                    ),
                ),
            )),
        );
    }

    #[test]
    fn function_application_expressions() {
        let factory = SharedTermFactory::<JsBuiltins>::default();
        let allocator = DefaultAllocator::default();
        let env = Env::new();
        assert_eq!(
            parse("(() => 3)()", &env, &factory, &allocator),
            Ok(factory.create_application_term(
                factory.create_lambda_term(0, factory.create_float_term(3.0)),
                allocator.create_empty_list(),
            )),
        );
        assert_eq!(
            parse("((foo) => foo)(3)", &env, &factory, &allocator),
            Ok(factory.create_application_term(
                factory.create_lambda_term(1, factory.create_variable_term(0)),
                allocator.create_unit_list(factory.create_float_term(3.0)),
            )),
        );
        assert_eq!(
            parse(
                "((foo, bar, baz) => foo + bar)(3, 4, 5)",
                &env,
                &factory,
                &allocator
            ),
            Ok(factory.create_application_term(
                factory.create_lambda_term(
                    3,
                    factory.create_application_term(
                        factory.create_builtin_term(Add),
                        allocator.create_pair(
                            factory.create_variable_term(2),
                            factory.create_variable_term(1),
                        ),
                    ),
                ),
                allocator.create_list([
                    factory.create_float_term(3.0),
                    factory.create_float_term(4.0),
                    factory.create_float_term(5.0),
                ]),
            )),
        );
        assert_eq!(
            parse(
                "((foo) => (bar) => (baz) => foo + bar)(3)(4)(5)",
                &env,
                &factory,
                &allocator
            ),
            Ok(factory.create_application_term(
                factory.create_application_term(
                    factory.create_application_term(
                        factory.create_lambda_term(
                            1,
                            factory.create_lambda_term(
                                1,
                                factory.create_lambda_term(
                                    1,
                                    factory.create_application_term(
                                        factory.create_builtin_term(Add),
                                        allocator.create_pair(
                                            factory.create_variable_term(2),
                                            factory.create_variable_term(1),
                                        ),
                                    ),
                                ),
                            ),
                        ),
                        allocator.create_unit_list(factory.create_float_term(3.0)),
                    ),
                    allocator.create_unit_list(factory.create_float_term(4.0)),
                ),
                allocator.create_unit_list(factory.create_float_term(5.0)),
            )),
        );
    }

    #[test]
    fn function_arg_spreading() {
        let factory = SharedTermFactory::<JsBuiltins>::default();
        let allocator = DefaultAllocator::default();
        let env = Env::new();
        assert_eq!(
            parse("((x, y) => x + y)(...[3, 4])", &env, &factory, &allocator),
            Ok(factory.create_application_term(
                factory.create_builtin_term(Apply),
                allocator.create_pair(
                    factory.create_lambda_term(
                        2,
                        factory.create_application_term(
                            factory.create_builtin_term(Add),
                            allocator.create_pair(
                                factory.create_variable_term(1),
                                factory.create_variable_term(0)
                            ),
                        )
                    ),
                    factory.create_list_term(allocator.create_pair(
                        factory.create_float_term(3.0),
                        factory.create_float_term(4.0),
                    )),
                ),
            )),
        );
        assert_eq!(
            parse(
                "((x, y) => x + y)(1, 2, ...[3, 4])",
                &env,
                &factory,
                &allocator
            ),
            Ok(factory.create_application_term(
                factory.create_builtin_term(Apply),
                allocator.create_pair(
                    factory.create_partial_application_term(
                        factory.create_lambda_term(
                            2,
                            factory.create_application_term(
                                factory.create_builtin_term(Add),
                                allocator.create_pair(
                                    factory.create_variable_term(1),
                                    factory.create_variable_term(0)
                                ),
                            )
                        ),
                        allocator.create_pair(
                            factory.create_float_term(1.0),
                            factory.create_float_term(2.0),
                        ),
                    ),
                    factory.create_list_term(allocator.create_pair(
                        factory.create_float_term(3.0),
                        factory.create_float_term(4.0),
                    )),
                ),
            )),
        );
    }

    #[test]
    fn recursive_expressions() {
        let factory = SharedTermFactory::<JsBuiltins>::default();
        let allocator = DefaultAllocator::default();
        let env = Env::new();
        let path = Path::new("./foo.js");
        let loader = static_module_loader(builtin_imports(&factory, &allocator));
        let expression = parse_module(
            "
            import { graph } from 'reflex::utils';
            export default graph((foo) => 3);
        ",
            &env,
            &path,
            &loader,
            &factory,
            &allocator,
        )
        .unwrap();
        let result = evaluate(
            &expression,
            &StateCache::default(),
            &factory,
            &allocator,
            &mut SubstitutionCache::new(),
        );
        assert_eq!(
            result,
            EvaluationResult::new(factory.create_float_term(3.0), DependencyList::empty()),
        );
        let expression = parse_module(
            "
            import { graph } from 'reflex::utils';
            export default graph((foo) => ({
                get foo() {
                    return foo;
                },
                bar: 3,
                baz: 4,
            })).foo.foo.foo.bar;
        ",
            &env,
            &path,
            &loader,
            &factory,
            &allocator,
        )
        .unwrap();
        let result = evaluate(
            &expression,
            &StateCache::default(),
            &factory,
            &allocator,
            &mut SubstitutionCache::new(),
        );
        assert_eq!(
            result,
            EvaluationResult::new(factory.create_float_term(3.0), DependencyList::empty()),
        );
    }

    #[test]
    fn import_scoping() {
        let factory = SharedTermFactory::<JsBuiltins>::default();
        let allocator = DefaultAllocator::default();
        let env = Env::new();
        let path = Path::new("./foo.js");
        let loader = static_module_loader(vec![(
            String::from("foo"),
            create_default_module_export(factory.create_nil_term(), &factory, &allocator),
        )]);
        let expression = parse_module(
            "
            import Foo from 'foo';
            const foo = 4;
            const bar = { foo: 3, bar: Foo };
            export default bar.foo;
            ",
            &env,
            &path,
            &loader,
            &factory,
            &allocator,
        )
        .unwrap();
        let result = evaluate(
            &expression,
            &StateCache::default(),
            &factory,
            &allocator,
            &mut SubstitutionCache::new(),
        );
        assert_eq!(
            result,
            EvaluationResult::new(factory.create_float_term(3.0), DependencyList::empty())
        );
    }

    #[test]
    fn env_vars() {
        let factory = SharedTermFactory::<JsBuiltins>::default();
        let allocator = DefaultAllocator::default();
        let env = Env::new().with_globals(builtin_globals(&factory, &allocator));
        let env_vars = [(String::from("FOO"), String::from("foo"))];
        let expression = parse("process.env.FOO;", &env, &factory, &allocator)
            .map(|expression| inject_env_vars(expression, env_vars, &factory, &allocator))
            .unwrap();
        let result = evaluate(
            &expression,
            &StateCache::default(),
            &factory,
            &allocator,
            &mut SubstitutionCache::new(),
        );
        assert_eq!(
            result,
            EvaluationResult::new(
                factory.create_string_term(allocator.create_string(String::from("foo"))),
                DependencyList::empty(),
            ),
        );
    }

    #[test]
    fn js_interpreted() {
        let factory = SharedTermFactory::<JsBuiltins>::default();
        let allocator = DefaultAllocator::default();
        let env = Env::new();
        let input = "
            const fullName = (first, last) => `${first} ${last}`;
            const greet = (user) => `Hello, ${fullName(user.first, user.last)}!`;
            greet({ first: 'John', last: 'Doe' })";
        let expression = parse(input, &env, &factory, &allocator).unwrap();
        let state = StateCache::default();
        let mut cache = SubstitutionCache::new();
        let result = evaluate(&expression, &state, &factory, &allocator, &mut cache);
        assert_eq!(
            result,
            EvaluationResult::new(
                factory.create_string_term(allocator.create_static_string("Hello, John Doe!")),
                DependencyList::empty(),
            ),
        );
    }

    #[test]
    fn js_compiled() {
        let factory = SharedTermFactory::<JsBuiltins>::default();
        let allocator = DefaultAllocator::default();
        let env = Env::new();
        let input = "
            const fullName = (first, last) => `${first} ${last}`;
            const greet = (user) => `Hello, ${fullName(user.first, user.last)}!`;
            greet({ first: 'John', last: 'Doe' })";
        let expression = parse(input, &env, &factory, &allocator).unwrap();
        let program = Compiler::new(CompilerOptions::unoptimized(), None)
            .compile(&expression, CompilerMode::Function, &factory, &allocator)
            .unwrap();
        let mut cache = DefaultInterpreterCache::default();
        let entry_point = InstructionPointer::default();
        let cache_key = hash_compiled_program(&program, &entry_point);
        let state = StateCache::default();
        let state_id = 0;
        let (result, _) = execute(
            cache_key,
            &program,
            entry_point,
            state_id,
            &state,
            &factory,
            &allocator,
            &InterpreterOptions::default(),
            &mut cache,
        )
        .unwrap();
        assert_eq!(
            result,
            EvaluationResult::new(
                factory.create_string_term(allocator.create_static_string("Hello, John Doe!")),
                DependencyList::empty(),
            ),
        );
    }
}<|MERGE_RESOLUTION|>--- conflicted
+++ resolved
@@ -10,13 +10,8 @@
 };
 
 use reflex::core::{
-<<<<<<< HEAD
     as_integer, create_record, ArgType, Builtin, Expression, ExpressionFactory, FloatTermType,
-    HeapAllocator, IntTermType, IntValue, RefType, StringTermType, StringValue,
-=======
-    as_integer, create_record, Builtin, Expression, ExpressionFactory, FloatTermType,
     HeapAllocator, IntTermType, IntValue, ModuleLoader, RefType, StringTermType, StringValue,
->>>>>>> fcd2bb45
 };
 use reflex_stdlib::{
     Add, And, Apply, Chain, CollectHashMap, CollectHashSet, CollectList, Concat, Contains, Divide,
