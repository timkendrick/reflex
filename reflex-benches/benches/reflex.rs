--- conflicted
+++ resolved
@@ -7,7 +7,6 @@
 
 // use std::iter::once;
 
-<<<<<<< HEAD
 // use reflex::{
 //     cache::SubstitutionCache,
 //     core::{evaluate, ExpressionFactory, HeapAllocator, InstructionPointer, StateCache, Uid},
@@ -21,25 +20,8 @@
 // };
 // use reflex_lang::{allocator::DefaultAllocator, SharedTermFactory};
 // use reflex_lisp::parse;
-// use reflex_stdlib::{Add, Collect, Map, Stdlib};
+// use reflex_stdlib::{Add, CollectList, Map, Stdlib};
 // use test::Bencher;
-=======
-use reflex::{
-    cache::SubstitutionCache,
-    core::{evaluate, ExpressionFactory, HeapAllocator, InstructionPointer, StateCache, Uid},
-};
-use reflex_interpreter::{
-    compiler::{
-        hash_compiled_program, CompiledProgram, Compiler, CompilerMode, CompilerOptions,
-        Instruction, Program,
-    },
-    execute, DefaultInterpreterCache, InterpreterOptions,
-};
-use reflex_lang::{allocator::DefaultAllocator, SharedTermFactory};
-use reflex_lisp::parse;
-use reflex_stdlib::{Add, CollectList, Map, Stdlib};
-use test::Bencher;
->>>>>>> 9610e8d2
 
 // #[bench]
 // fn nested_expressions(b: &mut Bencher) {
@@ -262,24 +244,23 @@
 //     });
 // }
 
-<<<<<<< HEAD
 // #[bench]
 // fn list_transforms(b: &mut Bencher) {
 //     let state = StateCache::default();
 //     let factory = SharedTermFactory::<Stdlib>::default();
 //     let allocator = DefaultAllocator::default();
-//     let collection = factory.create_list_term(allocator.create_list((0..1000).map(|index| {
+//     let collection = factory.create_list_term(allocator.create_list((0..1000usize).map(|index| {
 //         factory.create_application_term(
 //             factory.create_builtin_term(Add),
 //             allocator.create_list(vec![
-//                 factory.create_int_term(index),
+//                 factory.create_int_term(index as i64),
 //                 factory.create_int_term(1),
 //             ]),
 //         )
 //     })));
 //     let transform = parse("(lambda (value) (+ value 2))", &factory, &allocator).unwrap();
 //     let expression = factory.create_application_term(
-//         factory.create_builtin_term(Collect),
+//         factory.create_builtin_term(CollectList),
 //         allocator.create_list(once(factory.create_application_term(
 //             factory.create_builtin_term(Map),
 //             allocator.create_list(vec![collection, transform]),
@@ -289,33 +270,4 @@
 //         let mut cache = SubstitutionCache::new();
 //         evaluate(&expression, &state, &factory, &allocator, &mut cache)
 //     });
-// }
-=======
-#[bench]
-fn list_transforms(b: &mut Bencher) {
-    let state = StateCache::default();
-    let factory = SharedTermFactory::<Stdlib>::default();
-    let allocator = DefaultAllocator::default();
-    let collection = factory.create_list_term(allocator.create_list((0..1000usize).map(|index| {
-        factory.create_application_term(
-            factory.create_builtin_term(Add),
-            allocator.create_list(vec![
-                factory.create_int_term(index as i64),
-                factory.create_int_term(1),
-            ]),
-        )
-    })));
-    let transform = parse("(lambda (value) (+ value 2))", &factory, &allocator).unwrap();
-    let expression = factory.create_application_term(
-        factory.create_builtin_term(CollectList),
-        allocator.create_list(once(factory.create_application_term(
-            factory.create_builtin_term(Map),
-            allocator.create_list(vec![collection, transform]),
-        ))),
-    );
-    b.iter(|| {
-        let mut cache = SubstitutionCache::new();
-        evaluate(&expression, &state, &factory, &allocator, &mut cache)
-    });
-}
->>>>>>> 9610e8d2
+// }