// SPDX-FileCopyrightText: 2023 Marshall Wace <opensource@mwam.com>
// SPDX-License-Identifier: Apache-2.0
// SPDX-FileContributor: Tim Kendrick <t.kendrick@mwam.com> https://github.com/timkendrickmw
// SPDX-FileContributor: Chris Campbell <c.campbell@mwam.com> https://github.com/c-campbell-mwam
// SPDX-FileContributor: Jordan Hall <j.hall@mwam.com> https://github.com/j-hall-mwam
use std::{
    fs,
    iter::{empty, once},
    marker::PhantomData,
    ops::Deref,
    path::{Path, PathBuf},
    pin::Pin,
    time::{Duration, Instant},
};

use anyhow::{anyhow, Context, Result};
use clap::Parser;
use futures::{Future, Stream, StreamExt};
use metrics::SharedString;
use pin_project::pin_project;
use reflex::{
    cache::SubstitutionCache,
    core::{
        Applicable, ConditionType, Expression, ExpressionFactory, HeapAllocator, Reducible,
        Rewritable, StateCache,
    },
};
use reflex_cli::{builtins::CliBuiltins, format_signal_result, repl};
use reflex_dispatcher::{
    Action, Actor, ActorEvents, AsyncScheduler, Handler, HandlerContext, Matcher, MessageData,
    Named, ProcessId, Redispatcher, SchedulerMode, SchedulerTransition, SerializableAction,
    SerializedAction, TaskFactory, TaskInbox, Worker,
};
use reflex_grpc::{
    action::*,
    actor::{GrpcHandler, GrpcHandlerAction, GrpcHandlerMetricNames},
    load_grpc_services,
    task::{GrpcHandlerConnectionTaskAction, GrpcHandlerConnectionTaskFactory, GrpcHandlerTask},
    DefaultGrpcConfig, GrpcConfig,
};
use reflex_handlers::{
    action::{
        fetch::{
            FetchHandlerActions, FetchHandlerConnectionErrorAction, FetchHandlerFetchCompleteAction,
        },
        graphql::*,
        timeout::{TimeoutHandlerActions, TimeoutHandlerTimeoutAction},
        timestamp::{TimestampHandlerActions, TimestampHandlerUpdateAction},
    },
    actor::{HandlerAction, HandlerActor, HandlerTask},
    default_handler_actors, hyper,
    task::{
        fetch::FetchHandlerTaskFactory,
        graphql::{
            GraphQlHandlerHttpFetchTaskFactory, GraphQlHandlerWebSocketConnectionTaskFactory,
        },
        timeout::TimeoutHandlerTaskFactory,
        timestamp::TimestampHandlerTaskFactory,
        DefaultHandlersTaskAction, DefaultHandlersTaskFactory,
    },
    utils::tls::{create_https_client, hyper_rustls},
    DefaultHandlerMetricNames,
};
use reflex_interpreter::{
    compiler::{compile_graph_root, hash_compiled_program, Compile, CompilerMode, CompilerOptions},
    execute, DefaultInterpreterCache, InterpreterOptions,
};
use reflex_json::{JsonMap, JsonValue};
use reflex_lang::{allocator::DefaultAllocator, CachedSharedTerm, SharedTermFactory};
use reflex_macros::{blanket_trait, task_factory_enum, Matcher, Named};
use reflex_parser::{create_parser, DefaultModuleLoader, Syntax, SyntaxParser};
use reflex_protobuf::types::WellKnownTypesTranscoder;
use reflex_runtime::{
    action::{bytecode_interpreter::*, effect::*, evaluate::*, query::*, RuntimeActions},
    actor::{
        bytecode_interpreter::{
            BytecodeInterpreter, BytecodeInterpreterAction, BytecodeInterpreterMetricLabels,
            BytecodeInterpreterMetricNames,
        },
        evaluate_handler::{
            create_evaluate_effect, create_evaluate_effect_type, is_evaluate_effect_type,
            parse_evaluate_effect_result,
        },
        RuntimeAction, RuntimeActor, RuntimeMetricNames,
    },
    runtime_actors,
    task::{
        bytecode_worker::{BytecodeWorkerAction, BytecodeWorkerTask, BytecodeWorkerTaskFactory},
        evaluate_handler::EffectThrottleTaskFactory,
        RuntimeTask, RuntimeTaskAction, RuntimeTaskFactory,
    },
    AsyncExpression, AsyncExpressionFactory, AsyncHeapAllocator, QueryEvaluationMode,
    QueryInvalidationStrategy,
};
use reflex_scheduler::threadpool::TokioRuntimeThreadPoolFactory;
use reflex_scheduler::tokio::{
    AsyncMessage, NoopTokioSchedulerInstrumentation, TokioCommand, TokioSchedulerBuilder,
    TokioSchedulerLogger,
};
use reflex_utils::reconnect::{NoopReconnectTimeout, ReconnectTimeout};
use reflex_wasm::task::wasm_worker::WasmWorkerTaskFactory;

/// Reflex runtime evaluator
#[derive(Parser)]
struct Args {
    /// Optional entry point module to evaluate (defaults to REPL)
    entry_point: Option<PathBuf>,
    /// Entry point syntax
    #[clap(long, default_value = "javascript")]
    syntax: Syntax,
    /// Path to custom TLS certificate
    #[clap(long)]
    tls_cert: Option<PathBuf>,
    /// Paths of compiled gRPC service definition protobufs
    #[clap(long)]
    grpc_service: Vec<PathBuf>,
    /// Throttle stateful effect updates
    #[clap(long)]
    effect_throttle_ms: Option<u64>,
    /// Log runtime actions
    #[clap(long)]
    log: bool,
    /// Prevent static optimizations
    #[clap(long)]
    unoptimized: bool,
    /// Add debug printing of bytecode output from compiler
    #[clap(long)]
    debug_compiler: bool,
    /// Add debug printing of bytecode execution
    #[clap(long)]
    debug_interpreter: bool,
    /// Add debug printing of stack during execution
    #[clap(long)]
    debug_stack: bool,
}

#[tokio::main]
pub async fn main() -> Result<()> {
    type TBuiltin = CliBuiltins;
    type T = CachedSharedTerm<TBuiltin>;
    type TFactory = SharedTermFactory<TBuiltin>;
    type TAllocator = DefaultAllocator<T>;
    type TLoader = DefaultModuleLoader<T>;
    type TConnect = hyper_rustls::HttpsConnector<hyper::client::HttpConnector>;
    type TReconnect = NoopReconnectTimeout;
    type TGrpcConfig = DefaultGrpcConfig;
    type TAction = CliActions<T>;
    type TMetricLabels = CliMetricLabels;
    type TTask =
        CliActorFactory<T, TFactory, TAllocator, TConnect, TReconnect, TGrpcConfig, TMetricLabels>;
    type TInstrumentation = NoopTokioSchedulerInstrumentation<TAction, TTask>;
    let args = Args::parse();
    let unoptimized = args.unoptimized;
    let debug_actions = args.log;
    let debug_compiler = args.debug_compiler;
    let debug_interpreter = args.debug_interpreter;
    let debug_stack = args.debug_stack;
    let effect_throttle = args.effect_throttle_ms.map(Duration::from_millis);
    let factory: TFactory = SharedTermFactory::<TBuiltin>::default();
    let allocator: TAllocator = DefaultAllocator::default();
    let input_path = args.entry_point;
    let syntax = args.syntax;
    let https_client: hyper::Client<TConnect> = create_https_client(None)?;
    let grpc_services = load_grpc_services(args.grpc_service.iter())
        .with_context(|| "Failed to load gRPC service descriptor")?;
    let grpc_config = DefaultGrpcConfig::default();
    let grpc_max_operations_per_connection =
        match std::env::var("GRPC_MAX_OPERATIONS_PER_CONNECTION") {
            Ok(value) => str::parse::<usize>(&value)
                .with_context(|| "Invalid value for GRPC_MAX_OPERATIONS_PER_CONNECTION")
                .map(Some),
            _ => Ok(None),
        }?;
    match input_path {
        None => {
            let state = StateCache::default();
            let mut cache = SubstitutionCache::new();
            let parser = create_parser(
                syntax,
                None,
                Option::<TLoader>::None,
                empty(),
                &factory,
                &allocator,
            );
            repl::run(parser, &state, &factory, &allocator, &mut cache)?;
        }
        Some(input_path) => {
            let compiler_options = CompilerOptions {
                debug: debug_compiler,
                ..if unoptimized {
                    CompilerOptions::unoptimized()
                } else {
                    CompilerOptions::default()
                }
            };
            let interpreter_options = InterpreterOptions {
                debug_instructions: debug_interpreter || debug_stack,
                debug_stack,
                ..InterpreterOptions::default()
            };
            let source = read_file(&input_path)?;
            let parser = create_parser(
                syntax,
                Some(&input_path),
                Option::<TLoader>::None,
                std::env::vars(),
                &factory,
                &allocator,
            );
            let expression = parser.parse(&source).map_err(|err| {
                anyhow!(
                    "Failed to parse source at {}: {}",
                    input_path.display(),
                    err
                )
            })?;
            let graph_root = compile_graph_root(
                &expression,
                &factory,
                &allocator,
                &compiler_options,
                CompilerMode::Function,
            )
            .map_err(|err| anyhow!("Failed to compile entry point module: {}", err))?;
            let state = StateCache::default();
            let state_id = 0;
            let mut interpreter_cache = DefaultInterpreterCache::default();
            let (program, entry_point) = &graph_root;
            let cache_key = hash_compiled_program(program, entry_point);
            let (result, _cache_entries) = execute(
                cache_key,
                program,
                *entry_point,
                state_id,
                &state,
                &factory,
                &allocator,
                &interpreter_options,
                &mut interpreter_cache,
            )
            .map_err(|err| {
                anyhow!(
                    "Failed to execute program at {}: {}",
                    input_path.display(),
                    err
                )
            })?;
            let (output, dependencies) = result.into_parts();
            if dependencies.is_empty() {
                println!("{}", output);
            } else {
                let (evaluate_effect, subscribe_action) =
                    create_query(expression, &factory, &allocator);
                let logger = if debug_actions {
                    Some(CliActionLogger::stderr())
                } else {
                    None
                };
                let instrumentation = NoopTokioSchedulerInstrumentation::default();
                let async_tasks =
                    TokioRuntimeThreadPoolFactory::new(tokio::runtime::Handle::current());
                let blocking_tasks =
                    TokioRuntimeThreadPoolFactory::new(tokio::runtime::Handle::current());
                let (scheduler, main_pid) = {
                    let mut builder = TokioSchedulerBuilder::<TAction, TTask, _, _, _, _>::new(
                        logger,
                        instrumentation,
                        async_tasks,
                        blocking_tasks,
                    );
                    let main_pid = builder.generate_pid();
                    let actors = {
                        runtime_actors(
                            factory.clone(),
                            allocator.clone(),
                            effect_throttle,
                            RuntimeMetricNames::default(),
                            main_pid,
                        )
                        .into_iter()
                        .map(CliActor::Runtime)
                    }
                    .chain(once(CliActor::BytecodeInterpreter(
                        BytecodeInterpreter::new(
                            graph_root,
                            compiler_options,
                            interpreter_options,
                            factory.clone(),
                            allocator.clone(),
                            BytecodeInterpreterMetricNames::default(),
                            CliMetricLabels,
                            main_pid,
                        ),
                    )))
                    .chain(
                        default_handler_actors::<
                            TAction,
                            TTask,
                            T,
                            TFactory,
                            TAllocator,
                            TConnect,
                            TReconnect,
                        >(
                            https_client,
                            &factory,
                            &allocator,
                            NoopReconnectTimeout,
                            DefaultHandlerMetricNames::default(),
                            main_pid,
                        )
                        .into_iter()
                        .map(|actor| CliActor::Handler(actor)),
                    )
                    .chain(once(CliActor::Grpc(GrpcHandler::new(
                        grpc_services,
                        WellKnownTypesTranscoder,
                        factory.clone(),
                        allocator.clone(),
                        NoopReconnectTimeout,
                        grpc_max_operations_per_connection,
                        grpc_config,
                        GrpcHandlerMetricNames::default(),
                        main_pid,
                    ))))
                    .map(|actor| (builder.generate_pid(), actor))
                    .collect::<Vec<_>>();
                    let actor_pids = actors.iter().map(|(pid, _)| *pid);
                    builder.worker(main_pid, CliActor::Main(Redispatcher::new(actor_pids)));
                    for (pid, actor) in actors {
                        builder.worker(pid, actor);
                    }
                    builder.send(main_pid, TAction::from(subscribe_action));
                    let runtime = builder.build();
                    (runtime, main_pid)
                };
                let mut results_stream = tokio::spawn(scheduler.subscribe(main_pid, {
                    let factory = factory.clone();
                    move |action: &CliActions<CachedSharedTerm<CliBuiltins>>| {
                        let EffectEmitAction { effect_types } = action.match_type()?;
                        let update = effect_types
                            .iter()
                            .filter(|batch| is_evaluate_effect_type(&batch.effect_type, &factory))
                            .flat_map(|batch| batch.updates.iter())
                            .filter(|(key, _)| *key == evaluate_effect.id())
                            .filter_map({
                                let factory = factory.clone();
                                move |(_, value)| parse_evaluate_effect_result(value, &factory)
                            })
                            .next()?;
                        Some(update.result().clone())
                    }
                }))
                .await
                .unwrap();
                while let Some(value) = results_stream.next().await {
                    let output = match factory.match_signal_term(&value) {
                        None => format!("{}", value),
                        Some(signal) => format_signal_result(signal),
                    };
                    println!("{}{}", clear_escape_sequence(), output);
                }
            }
        }
    }
    Ok(())
}

fn create_query<
    T: AsyncExpression,
    TFactory: AsyncExpressionFactory<T>,
    TAllocator: AsyncHeapAllocator<T>,
>(
    query: T,
    factory: &TFactory,
    allocator: &TAllocator,
) -> (T::Signal, EffectSubscribeAction<T>) {
    let evaluate_effect = create_evaluate_effect(
        String::from("<anonymous>"),
        query,
        QueryEvaluationMode::Standalone,
        QueryInvalidationStrategy::Exact,
        factory,
        allocator,
    );
    let subscribe_action = EffectSubscribeAction {
        effect_type: create_evaluate_effect_type(factory, allocator),
        effects: vec![evaluate_effect.clone()],
    };
    (evaluate_effect, subscribe_action)
}

struct CliMetricLabels;
impl BytecodeInterpreterMetricLabels for CliMetricLabels {
    fn labels(&self, query_name: &str) -> Vec<(SharedString, SharedString)> {
        vec![("worker".into(), String::from(query_name).into())]
    }
}

pub struct CliActionLogger<
    TOut: std::io::Write,
    TAction: Action,
    TTask: TaskFactory<TAction, TTask>,
> {
    output: TOut,
    _action: PhantomData<TAction>,
    _task: PhantomData<TTask>,
}
impl<TOut: std::io::Write, TAction: Action, TTask: TaskFactory<TAction, TTask>>
    CliActionLogger<TOut, TAction, TTask>
{
    pub fn new(output: TOut) -> Self {
        Self {
            output,
            _action: PhantomData,
            _task: PhantomData,
        }
    }
    fn log(&mut self, action: &impl SerializableAction) {
        let serialized_args = JsonValue::Object(JsonMap::from_iter(action.to_json()));
        let _ = writeln!(
            self.output,
            "[{}] {}",
            action.name(),
            serialized_args.to_string()
        );
    }
}
impl<TAction: Action, TTask: TaskFactory<TAction, TTask>>
    CliActionLogger<std::io::Stderr, TAction, TTask>
{
    pub fn stderr() -> Self {
        Self::new(std::io::stderr())
    }
}
impl<TAction: Action, TTask: TaskFactory<TAction, TTask>> Clone
    for CliActionLogger<std::io::Stderr, TAction, TTask>
{
    fn clone(&self) -> Self {
        Self::new(std::io::stderr())
    }
}
impl<TAction: Action, TTask: TaskFactory<TAction, TTask>>
    CliActionLogger<std::io::Stdout, TAction, TTask>
{
    pub fn stdout() -> Self {
        Self::new(std::io::stdout())
    }
}
impl<TAction: Action, TTask: TaskFactory<TAction, TTask>> Clone
    for CliActionLogger<std::io::Stdout, TAction, TTask>
{
    fn clone(&self) -> Self {
        Self::new(std::io::stdout())
    }
}
impl<TOut: std::io::Write, TAction: Action, TTask: TaskFactory<TAction, TTask>> TokioSchedulerLogger
    for CliActionLogger<TOut, TAction, TTask>
where
    TAction: SerializableAction,
{
    type Action = TAction;
    type Task = TTask;
    fn log_scheduler_command(
        &mut self,
        command: &TokioCommand<Self::Action, Self::Task>,
        _enqueue_time: Instant,
    ) {
        match command {
            TokioCommand::Send { pid: _, message } if message.redispatched_from().is_none() => {
                let action = message.deref();
                self.log(action);
            }
            _ => {}
        }
    }
    fn log_worker_message(
        &mut self,
        _message: &AsyncMessage<Self::Action>,
        _actor: &<Self::Task as TaskFactory<Self::Action, Self::Task>>::Actor,
        _pid: ProcessId,
    ) {
    }
    fn log_task_message(&mut self, _message: &AsyncMessage<Self::Action>, _pid: ProcessId) {}
}

fn read_file(path: &Path) -> Result<String> {
    fs::read_to_string(path).with_context(|| format!("Failed to read path {}", path.display()))
}

fn clear_escape_sequence() -> &'static str {
    "\x1b[2J\x1b[H"
}

#[derive(PartialEq, Eq, Clone, Debug)]
enum CliActions<T: Expression> {
    Runtime(RuntimeActions<T>),
    BytecodeInterpreter(BytecodeInterpreterActions<T>),
    FetchHandler(FetchHandlerActions),
    GraphQlHandler(GraphQlHandlerActions),
    TimeoutHandler(TimeoutHandlerActions),
    TimestampHandler(TimestampHandlerActions),
    GrpcHandler(GrpcHandlerActions),
}
impl<T: Expression> Named for CliActions<T> {
    fn name(&self) -> &'static str {
        match self {
            Self::Runtime(action) => action.name(),
            Self::BytecodeInterpreter(action) => action.name(),
            Self::FetchHandler(action) => action.name(),
            Self::GraphQlHandler(action) => action.name(),
            Self::TimeoutHandler(action) => action.name(),
            Self::TimestampHandler(action) => action.name(),
            Self::GrpcHandler(action) => action.name(),
        }
    }
}
impl<T: Expression> Action for CliActions<T> {}
impl<T: Expression> SerializableAction for CliActions<T> {
    fn to_json(&self) -> SerializedAction {
        match self {
            Self::Runtime(action) => action.to_json(),
            Self::BytecodeInterpreter(action) => action.to_json(),
            Self::FetchHandler(action) => action.to_json(),
            Self::GraphQlHandler(action) => action.to_json(),
            Self::TimeoutHandler(action) => action.to_json(),
            Self::TimestampHandler(action) => action.to_json(),
            Self::GrpcHandler(action) => action.to_json(),
        }
    }
}

blanket_trait!(
    trait CliAction<T: Expression>:
        SerializableAction
        + RuntimeAction<T>
        + HandlerAction<T>
        + GrpcHandlerAction<T>
        + BytecodeInterpreterAction<T>
        + CliTaskAction<T>
    {
    }
);

blanket_trait!(
    trait CliTask<T, TFactory, TAllocator, TConnect>:
        RuntimeTask
        + HandlerTask<TConnect>
        + BytecodeWorkerTask<T, TFactory, TAllocator>
        + GrpcHandlerTask<WellKnownTypesTranscoder>
    where
        T: Expression,
        TFactory: ExpressionFactory<T>,
        TAllocator: HeapAllocator<T>,
        TConnect: hyper::client::connect::Connect + Clone + Send + Sync + 'static,
    {
    }
);

enum CliActor<
    T,
    TFactory,
    TAllocator,
    TConnect,
    TReconnect,
    TGrpcConfig,
    TMetricLabels,
    TAction,
    TTask,
> where
    T: AsyncExpression + Rewritable<T> + Reducible<T> + Applicable<T> + Compile<T>,
    T::String: Send,
    T::Builtin: Send,
    T::Signal: Send,
    T::SignalList: Send,
    T::StructPrototype: Send,
    T::ExpressionList: Send,
    TFactory: AsyncExpressionFactory<T> + Default,
    TAllocator: AsyncHeapAllocator<T> + Default,
    TConnect: hyper::client::connect::Connect + Clone + Send + Sync + 'static,
    TReconnect: ReconnectTimeout + Send + Clone + 'static,
    TGrpcConfig: GrpcConfig + Send + 'static,
    TMetricLabels: BytecodeInterpreterMetricLabels + Send + 'static,
    TAction: Action + CliTaskAction<T> + Send + 'static,
    TTask: TaskFactory<TAction, TTask>,
{
    Runtime(RuntimeActor<T, TFactory, TAllocator>),
    Handler(HandlerActor<T, TFactory, TAllocator, TConnect, TReconnect>),
    Grpc(GrpcHandler<T, TFactory, TAllocator, WellKnownTypesTranscoder, TGrpcConfig, TReconnect>),
    BytecodeInterpreter(BytecodeInterpreter<T, TFactory, TAllocator, TMetricLabels>),
    Main(Redispatcher),
    Task(CliTaskActor<T, TFactory, TAllocator, TConnect, TAction, TTask>),
}
impl<T, TFactory, TAllocator, TConnect, TReconnect, TGrpcConfig, TMetricLabels, TAction, TTask>
    Named
    for CliActor<
        T,
        TFactory,
        TAllocator,
        TConnect,
        TReconnect,
        TGrpcConfig,
        TMetricLabels,
        TAction,
        TTask,
    >
where
    T: AsyncExpression + Rewritable<T> + Reducible<T> + Applicable<T> + Compile<T>,
    T::String: Send,
    T::Builtin: Send,
    T::Signal: Send,
    T::SignalList: Send,
    T::StructPrototype: Send,
    T::ExpressionList: Send,
    TFactory: AsyncExpressionFactory<T> + Default,
    TAllocator: AsyncHeapAllocator<T> + Default,
    TConnect: hyper::client::connect::Connect + Clone + Send + Sync + 'static,
    TReconnect: ReconnectTimeout + Send + Clone + 'static,
    TGrpcConfig: GrpcConfig + Send + 'static,
    TMetricLabels: BytecodeInterpreterMetricLabels + Send + 'static,
    TAction: Action + CliTaskAction<T> + Send + 'static,
    TTask: TaskFactory<TAction, TTask>,
{
    fn name(&self) -> &'static str {
        match self {
            Self::Runtime(inner) => inner.name(),
            Self::Handler(inner) => inner.name(),
            Self::Grpc(inner) => inner.name(),
            Self::BytecodeInterpreter(inner) => inner.name(),
            Self::Main(inner) => inner.name(),
            Self::Task(inner) => inner.name(),
        }
    }
}

impl<T, TFactory, TAllocator, TConnect, TReconnect, TGrpcConfig, TMetricLabels, TAction, TTask>
    Actor<TAction, TTask>
    for CliActor<
        T,
        TFactory,
        TAllocator,
        TConnect,
        TReconnect,
        TGrpcConfig,
        TMetricLabels,
        TAction,
        TTask,
    >
where
    T: AsyncExpression + Rewritable<T> + Reducible<T> + Applicable<T> + Compile<T>,
    T::String: Send,
    T::Builtin: Send,
    T::Signal: Send,
    T::SignalList: Send,
    T::StructPrototype: Send,
    T::ExpressionList: Send,
    TFactory: AsyncExpressionFactory<T> + Default,
    TAllocator: AsyncHeapAllocator<T> + Default,
    TConnect: hyper::client::connect::Connect + Clone + Send + Sync + 'static,
    TReconnect: ReconnectTimeout + Send + Clone + 'static,
    TGrpcConfig: GrpcConfig + Send + Clone + 'static,
    TMetricLabels: BytecodeInterpreterMetricLabels + Send + 'static,
    TAction: Action + CliAction<T> + Send + 'static,
    TTask:
        TaskFactory<TAction, TTask> + CliTask<T, TFactory, TAllocator, TConnect> + Send + 'static,
{
    type Events<TInbox: TaskInbox<TAction>> = CliEvents<
        T,
        TFactory,
        TAllocator,
        TConnect,
        TReconnect,
        TGrpcConfig,
        TMetricLabels,
        TInbox,
        TAction,
        TTask,
    >;
    type Dispose = CliDispose<
        T,
        TFactory,
        TAllocator,
        TConnect,
        TReconnect,
        TGrpcConfig,
        TMetricLabels,
        TAction,
        TTask,
    >;
    fn init(&self) -> Self::State {
        match self {
            Self::Runtime(actor) => {
                CliActorState::Runtime(<RuntimeActor<T, TFactory, TAllocator> as Actor<
                    TAction,
                    TTask,
                >>::init(actor))
            }
            Self::Handler(actor) => {
                CliActorState::Handler(
                    <HandlerActor<T, TFactory, TAllocator, TConnect, TReconnect> as Actor<
                        TAction,
                        TTask,
                    >>::init(actor),
                )
            }
            Self::Grpc(actor) => {
                CliActorState::Grpc(<GrpcHandler<
                    T,
                    TFactory,
                    TAllocator,
                    WellKnownTypesTranscoder,
                    TGrpcConfig,
                    TReconnect,
                > as Actor<TAction, TTask>>::init(actor))
            }
            Self::BytecodeInterpreter(actor) => {
                CliActorState::BytecodeInterpreter(<BytecodeInterpreter<
                    T,
                    TFactory,
                    TAllocator,
                    TMetricLabels,
                > as Actor<TAction, TTask>>::init(
                    actor
                ))
            }
            Self::Main(actor) => {
                CliActorState::Main(<Redispatcher as Actor<TAction, TTask>>::init(actor))
            }
            Self::Task(actor) => {
                CliActorState::Task(<CliTaskActor<
                    T,
                    TFactory,
                    TAllocator,
                    TConnect,
                    TAction,
                    TTask,
                > as Actor<TAction, TTask>>::init(actor))
            }
        }
    }
    fn events<TInbox: TaskInbox<TAction>>(
        &self,
        inbox: TInbox,
    ) -> ActorEvents<TInbox, Self::Events<TInbox>, Self::Dispose> {
        match self {
            Self::Runtime(actor) => <RuntimeActor<T, TFactory, TAllocator> as Actor<
                TAction,
                TTask,
            >>::events(actor, inbox)
            .map(|(events, dispose)| {
                (CliEvents::Runtime(events), dispose.map(CliDispose::Runtime))
            }),
            Self::Handler(actor) => {
                <HandlerActor<T, TFactory, TAllocator, TConnect, TReconnect> as Actor<
                    TAction,
                    TTask,
                >>::events(actor, inbox)
                .map(|(events, dispose)| {
                    (CliEvents::Handler(events), dispose.map(CliDispose::Handler))
                })
            }
            Self::Grpc(actor) => <GrpcHandler<
                T,
                TFactory,
                TAllocator,
                WellKnownTypesTranscoder,
                TGrpcConfig,
                TReconnect,
            > as Actor<TAction, TTask>>::events(actor, inbox)
            .map(|(events, dispose)| (CliEvents::Grpc(events), dispose.map(CliDispose::Grpc))),
            Self::BytecodeInterpreter(actor) => {
                <BytecodeInterpreter<T, TFactory, TAllocator, TMetricLabels> as Actor<
                    TAction,
                    TTask,
                >>::events(actor, inbox)
                .map(|(events, dispose)| {
                    (
                        CliEvents::BytecodeInterpreter(events),
                        dispose.map(CliDispose::BytecodeInterpreter),
                    )
                })
            }
            Self::Main(actor) => <Redispatcher as Actor<TAction, TTask>>::events(actor, inbox)
                .map(|(events, dispose)| (CliEvents::Main(events), dispose.map(CliDispose::Main))),
            Self::Task(actor) => {
                <CliTaskActor<T, TFactory, TAllocator, TConnect, TAction, TTask> as Actor<
                    TAction,
                    TTask,
                >>::events(actor, inbox)
                .map(|(events, dispose)| (CliEvents::Task(events), dispose.map(CliDispose::Task)))
            }
        }
    }
}

impl<T, TFactory, TAllocator, TConnect, TReconnect, TGrpcConfig, TMetricLabels, TAction, TTask>
    Worker<TAction, SchedulerTransition<TAction, TTask>>
    for CliActor<
        T,
        TFactory,
        TAllocator,
        TConnect,
        TReconnect,
        TGrpcConfig,
        TMetricLabels,
        TAction,
        TTask,
    >
where
    T: AsyncExpression + Rewritable<T> + Reducible<T> + Applicable<T> + Compile<T>,
    T::String: Send,
    T::Builtin: Send,
    T::Signal: Send,
    T::SignalList: Send,
    T::StructPrototype: Send,
    T::ExpressionList: Send,
    TFactory: AsyncExpressionFactory<T> + Default,
    TAllocator: AsyncHeapAllocator<T> + Default,
    TConnect: hyper::client::connect::Connect + Clone + Send + Sync + 'static,
    TReconnect: ReconnectTimeout + Send + Clone + 'static,
    TGrpcConfig: GrpcConfig + Send + Clone + 'static,
    TMetricLabels: BytecodeInterpreterMetricLabels + Send + 'static,
    TAction: Action + CliAction<T> + Send + 'static,
    TTask:
        TaskFactory<TAction, TTask> + CliTask<T, TFactory, TAllocator, TConnect> + Send + 'static,
{
    fn accept(&self, message: &TAction) -> bool {
        match self {
            Self::Runtime(actor) => <RuntimeActor<T, TFactory, TAllocator> as Worker<
                TAction,
                SchedulerTransition<TAction, TTask>,
            >>::accept(actor, message),
            Self::Handler(actor) => {
                <HandlerActor<T, TFactory, TAllocator, TConnect, TReconnect> as Worker<
                    TAction,
                    SchedulerTransition<TAction, TTask>,
                >>::accept(actor, message)
            }
            Self::Grpc(actor) => <GrpcHandler<
                T,
                TFactory,
                TAllocator,
                WellKnownTypesTranscoder,
                TGrpcConfig,
                TReconnect,
            > as Worker<TAction, SchedulerTransition<TAction, TTask>>>::accept(
                actor, message
            ),
            Self::BytecodeInterpreter(actor) => {
                <BytecodeInterpreter<T, TFactory, TAllocator, TMetricLabels> as Worker<
                    TAction,
                    SchedulerTransition<TAction, TTask>,
                >>::accept(actor, message)
            }
            Self::Main(actor) => <Redispatcher as Worker<
                TAction,
                SchedulerTransition<TAction, TTask>,
            >>::accept(actor, message),
            Self::Task(actor) => {
                <CliTaskActor<T, TFactory, TAllocator, TConnect, TAction, TTask> as Worker<
                    TAction,
                    SchedulerTransition<TAction, TTask>,
                >>::accept(actor, message)
            }
        }
    }
    fn schedule(&self, message: &TAction, state: &Self::State) -> Option<SchedulerMode> {
        match (self, state) {
            (Self::Runtime(actor), CliActorState::Runtime(state)) => {
                <RuntimeActor<T, TFactory, TAllocator> as Worker<
                    TAction,
                    SchedulerTransition<TAction, TTask>,
                >>::schedule(actor, message, state)
            }
            (Self::Handler(actor), CliActorState::Handler(state)) => {
                <HandlerActor<T, TFactory, TAllocator, TConnect, TReconnect> as Worker<
                    TAction,
                    SchedulerTransition<TAction, TTask>,
                >>::schedule(actor, message, state)
            }
            (Self::Grpc(actor), CliActorState::Grpc(state)) => {
                <GrpcHandler<
                    T,
                    TFactory,
                    TAllocator,
                    WellKnownTypesTranscoder,
                    TGrpcConfig,
                    TReconnect,
                > as Worker<TAction, SchedulerTransition<TAction, TTask>>>::schedule(
                    actor, message, state,
                )
            }
            (Self::BytecodeInterpreter(actor), CliActorState::BytecodeInterpreter(state)) => {
                <BytecodeInterpreter<T, TFactory, TAllocator, TMetricLabels> as Worker<
                    TAction,
                    SchedulerTransition<TAction, TTask>,
                >>::schedule(actor, message, state)
            }
            (Self::Main(actor), CliActorState::Main(state)) => {
                <Redispatcher as Worker<TAction, SchedulerTransition<TAction, TTask>>>::schedule(
                    actor, message, state,
                )
            }
            (Self::Task(actor), CliActorState::Task(state)) => {
                <CliTaskActor<T, TFactory, TAllocator, TConnect, TAction, TTask> as Worker<
                    TAction,
                    SchedulerTransition<TAction, TTask>,
                >>::schedule(actor, message, state)
            }
            _ => unreachable!(),
        }
    }
}

impl<T, TFactory, TAllocator, TConnect, TReconnect, TGrpcConfig, TMetricLabels, TAction, TTask>
    Handler<TAction, SchedulerTransition<TAction, TTask>>
    for CliActor<
        T,
        TFactory,
        TAllocator,
        TConnect,
        TReconnect,
        TGrpcConfig,
        TMetricLabels,
        TAction,
        TTask,
    >
where
    T: AsyncExpression + Rewritable<T> + Reducible<T> + Applicable<T> + Compile<T>,
    T::String: Send,
    T::Builtin: Send,
    T::Signal: Send,
    T::SignalList: Send,
    T::StructPrototype: Send,
    T::ExpressionList: Send,
    TFactory: AsyncExpressionFactory<T> + Default,
    TAllocator: AsyncHeapAllocator<T> + Default,
    TConnect: hyper::client::connect::Connect + Clone + Send + Sync + 'static,
    TReconnect: ReconnectTimeout + Send + Clone + 'static,
    TGrpcConfig: GrpcConfig + Send + Clone + 'static,
    TMetricLabels: BytecodeInterpreterMetricLabels + Send + 'static,
    TAction: Action + CliAction<T> + Send + 'static,
    TTask:
        TaskFactory<TAction, TTask> + CliTask<T, TFactory, TAllocator, TConnect> + Send + 'static,
{
    type State = CliActorState<
        T,
        TFactory,
        TAllocator,
        TConnect,
        TReconnect,
        TGrpcConfig,
        TMetricLabels,
        TAction,
        TTask,
    >;
    fn handle(
        &self,
        state: &mut Self::State,
        action: &TAction,
        metadata: &MessageData,
        context: &mut impl HandlerContext,
    ) -> Option<SchedulerTransition<TAction, TTask>> {
        match (self, state) {
            (Self::Runtime(actor), CliActorState::Runtime(state)) => {
                <RuntimeActor<T, TFactory, TAllocator> as Handler<
                    TAction,
                    SchedulerTransition<TAction, TTask>,
                >>::handle(actor, state, action, metadata, context)
            }
            (Self::Handler(actor), CliActorState::Handler(state)) => {
                <HandlerActor<T, TFactory, TAllocator, TConnect, TReconnect> as Handler<
                    TAction,
                    SchedulerTransition<TAction, TTask>,
                >>::handle(actor, state, action, metadata, context)
            }
            (Self::Grpc(actor), CliActorState::Grpc(state)) => {
                <GrpcHandler<
                    T,
                    TFactory,
                    TAllocator,
                    WellKnownTypesTranscoder,
                    TGrpcConfig,
                    TReconnect,
                > as Handler<TAction, SchedulerTransition<TAction, TTask>>>::handle(
                    actor, state, action, metadata, context,
                )
            }
            (Self::BytecodeInterpreter(actor), CliActorState::BytecodeInterpreter(state)) => {
                <BytecodeInterpreter<T, TFactory, TAllocator, TMetricLabels> as Handler<
                    TAction,
                    SchedulerTransition<TAction, TTask>,
                >>::handle(actor, state, action, metadata, context)
            }
            (Self::Main(actor), CliActorState::Main(state)) => {
                <Redispatcher as Handler<TAction, SchedulerTransition<TAction, TTask>>>::handle(
                    actor, state, action, metadata, context,
                )
            }
            (Self::Task(actor), CliActorState::Task(state)) => {
                <CliTaskActor<T, TFactory, TAllocator, TConnect, TAction, TTask> as Handler<
                    TAction,
                    SchedulerTransition<TAction, TTask>,
                >>::handle(actor, state, action, metadata, context)
            }
            _ => unreachable!(),
        }
    }
}

enum CliActorState<
    T,
    TFactory,
    TAllocator,
    TConnect,
    TReconnect,
    TGrpcConfig,
    TMetricLabels,
    TAction,
    TTask,
> where
    T: AsyncExpression + Rewritable<T> + Reducible<T> + Applicable<T> + Compile<T>,
    T::String: Send,
    T::Builtin: Send,
    T::Signal: Send,
    T::SignalList: Send,
    T::StructPrototype: Send,
    T::ExpressionList: Send,
    TFactory: AsyncExpressionFactory<T> + Default,
    TAllocator: AsyncHeapAllocator<T> + Default,
    TConnect: hyper::client::connect::Connect + Clone + Send + Sync + 'static,
    TReconnect: ReconnectTimeout + Send + Clone + 'static,
    TGrpcConfig: GrpcConfig + Send + Clone + 'static,
    TMetricLabels: BytecodeInterpreterMetricLabels + Send + 'static,
    TAction: Action + CliAction<T> + Send + 'static,
    TTask:
        TaskFactory<TAction, TTask> + CliTask<T, TFactory, TAllocator, TConnect> + Send + 'static,
{
    Runtime(
        <RuntimeActor<T, TFactory, TAllocator> as Handler<
            TAction,
            SchedulerTransition<TAction, TTask>,
        >>::State,
    ),
    Handler(
        <HandlerActor<T, TFactory, TAllocator, TConnect, TReconnect> as Handler<
            TAction,
            SchedulerTransition<TAction, TTask>,
        >>::State,
    ),
    Grpc(
        <GrpcHandler<T, TFactory, TAllocator, WellKnownTypesTranscoder, TGrpcConfig, TReconnect> as Handler<
            TAction,
            SchedulerTransition<TAction, TTask>,
        >>::State,
    ),
    BytecodeInterpreter(
        <BytecodeInterpreter<T, TFactory, TAllocator, TMetricLabels> as Handler<
            TAction,
            SchedulerTransition<TAction, TTask>,
        >>::State,
    ),
    Main(<Redispatcher as Handler<TAction, SchedulerTransition<TAction, TTask>>>::State),
    Task(
        <CliTaskActor<T, TFactory, TAllocator, TConnect, TAction, TTask> as Handler<
            TAction,
            SchedulerTransition<TAction, TTask>,
        >>::State,
    ),
}

#[pin_project(project = CliEventsVariant)]
enum CliEvents<
    T,
    TFactory,
    TAllocator,
    TConnect,
    TReconnect,
    TGrpcConfig,
    TMetricLabels,
    TInbox,
    TAction,
    TTask,
> where
    T: AsyncExpression + Rewritable<T> + Reducible<T> + Applicable<T> + Compile<T>,
    T::String: Send,
    T::Builtin: Send,
    T::Signal: Send,
    T::SignalList: Send,
    T::StructPrototype: Send,
    T::ExpressionList: Send,
    TFactory: AsyncExpressionFactory<T> + Default,
    TAllocator: AsyncHeapAllocator<T> + Default,
    TConnect: hyper::client::connect::Connect + Clone + Send + Sync + 'static,
    TReconnect: ReconnectTimeout + Send + Clone + 'static,
    TGrpcConfig: GrpcConfig + Send + Clone + 'static,
    TMetricLabels: BytecodeInterpreterMetricLabels + Send + 'static,
    TInbox: TaskInbox<TAction>,
    TAction: Action + CliAction<T> + Send + 'static,
    TTask:
        TaskFactory<TAction, TTask> + CliTask<T, TFactory, TAllocator, TConnect> + Send + 'static,
{
    Runtime(
        #[pin] <RuntimeActor<T, TFactory, TAllocator> as Actor<TAction, TTask>>::Events<TInbox>,
    ),
    Handler(
        #[pin]
        <HandlerActor<T, TFactory, TAllocator, TConnect, TReconnect> as Actor<
                TAction,
                TTask,
            >>::Events<TInbox>,
    ),
    Grpc(
        #[pin]
        <GrpcHandler<T, TFactory, TAllocator, WellKnownTypesTranscoder, TGrpcConfig, TReconnect> as Actor<
                TAction,
                TTask,
            >>::Events<TInbox>,
    ),
    BytecodeInterpreter(
        #[pin]
        <BytecodeInterpreter<T, TFactory, TAllocator, TMetricLabels> as Actor<
                TAction,
                TTask,
            >>::Events<TInbox>,
    ),
    Main(#[pin] <Redispatcher as Actor<TAction, TTask>>::Events<TInbox>),
    Task(
        #[pin]
        <CliTaskActor<T, TFactory, TAllocator, TConnect, TAction, TTask> as Actor<
            TAction,
            TTask,
        >>::Events<TInbox>,
    ),
}
impl<
        T,
        TFactory,
        TAllocator,
        TConnect,
        TReconnect,
        TGrpcConfig,
        TMetricLabels,
        TInbox,
        TAction,
        TTask,
    > Stream
    for CliEvents<
        T,
        TFactory,
        TAllocator,
        TConnect,
        TReconnect,
        TGrpcConfig,
        TMetricLabels,
        TInbox,
        TAction,
        TTask,
    >
where
    T: AsyncExpression + Rewritable<T> + Reducible<T> + Applicable<T> + Compile<T>,
    T::String: Send,
    T::Builtin: Send,
    T::Signal: Send,
    T::SignalList: Send,
    T::StructPrototype: Send,
    T::ExpressionList: Send,
    TFactory: AsyncExpressionFactory<T> + Default,
    TAllocator: AsyncHeapAllocator<T> + Default,
    TConnect: hyper::client::connect::Connect + Clone + Send + Sync + 'static,
    TReconnect: ReconnectTimeout + Send + Clone + 'static,
    TGrpcConfig: GrpcConfig + Send + Clone + 'static,
    TMetricLabels: BytecodeInterpreterMetricLabels + Send + 'static,
    TInbox: TaskInbox<TAction>,
    TAction: Action + CliAction<T> + Send + 'static,
    TTask:
        TaskFactory<TAction, TTask> + CliTask<T, TFactory, TAllocator, TConnect> + Send + 'static,
{
    type Item = TInbox::Message;
    fn poll_next(
        self: Pin<&mut Self>,
        cx: &mut std::task::Context<'_>,
    ) -> std::task::Poll<Option<Self::Item>> {
        match self.project() {
            CliEventsVariant::Runtime(inner) => inner.poll_next(cx),
            CliEventsVariant::Handler(inner) => inner.poll_next(cx),
            CliEventsVariant::Grpc(inner) => inner.poll_next(cx),
            CliEventsVariant::BytecodeInterpreter(inner) => inner.poll_next(cx),
            CliEventsVariant::Main(inner) => inner.poll_next(cx),
            CliEventsVariant::Task(inner) => inner.poll_next(cx),
        }
    }
    fn size_hint(&self) -> (usize, Option<usize>) {
        match self {
            Self::Runtime(inner) => inner.size_hint(),
            Self::Handler(inner) => inner.size_hint(),
            Self::Grpc(inner) => inner.size_hint(),
            Self::BytecodeInterpreter(inner) => inner.size_hint(),
            Self::Main(inner) => inner.size_hint(),
            Self::Task(inner) => inner.size_hint(),
        }
    }
}

#[pin_project(project = CliDisposeVariant)]
enum CliDispose<
    T,
    TFactory,
    TAllocator,
    TConnect,
    TReconnect,
    TGrpcConfig,
    TMetricLabels,
    TAction,
    TTask,
> where
    T: AsyncExpression + Rewritable<T> + Reducible<T> + Applicable<T> + Compile<T>,
    T::String: Send,
    T::Builtin: Send,
    T::Signal: Send,
    T::SignalList: Send,
    T::StructPrototype: Send,
    T::ExpressionList: Send,
    TFactory: AsyncExpressionFactory<T> + Default,
    TAllocator: AsyncHeapAllocator<T> + Default,
    TConnect: hyper::client::connect::Connect + Clone + Send + Sync + 'static,
    TReconnect: ReconnectTimeout + Send + Clone + 'static,
    TGrpcConfig: GrpcConfig + Send + Clone + 'static,
    TMetricLabels: BytecodeInterpreterMetricLabels + Send + 'static,
    TAction: Action + CliAction<T> + Send + 'static,
    TTask:
        TaskFactory<TAction, TTask> + CliTask<T, TFactory, TAllocator, TConnect> + Send + 'static,
{
    Runtime(#[pin] <RuntimeActor<T, TFactory, TAllocator> as Actor<TAction, TTask>>::Dispose),
    Handler(
        #[pin]
        <HandlerActor<T, TFactory, TAllocator, TConnect, TReconnect> as Actor<
                TAction,
                TTask,
            >>::Dispose,
    ),
    Grpc(
        #[pin]
        <GrpcHandler<T, TFactory, TAllocator, WellKnownTypesTranscoder, TGrpcConfig, TReconnect> as Actor<
                TAction,
                TTask,
            >>::Dispose,
    ),
    BytecodeInterpreter(
        #[pin]
        <BytecodeInterpreter<T, TFactory, TAllocator, TMetricLabels> as Actor<
                TAction,
                TTask,
            >>::Dispose,
    ),
    Main(#[pin] <Redispatcher as Actor<TAction, TTask>>::Dispose),
    Task(
        #[pin]
        <CliTaskActor<T, TFactory, TAllocator, TConnect, TAction, TTask> as Actor<
            TAction,
            TTask,
        >>::Dispose,
    ),
}
impl<T, TFactory, TAllocator, TConnect, TReconnect, TGrpcConfig, TMetricLabels, TAction, TTask>
    Future
    for CliDispose<
        T,
        TFactory,
        TAllocator,
        TConnect,
        TReconnect,
        TGrpcConfig,
        TMetricLabels,
        TAction,
        TTask,
    >
where
    T: AsyncExpression + Rewritable<T> + Reducible<T> + Applicable<T> + Compile<T>,
    T::String: Send,
    T::Builtin: Send,
    T::Signal: Send,
    T::SignalList: Send,
    T::StructPrototype: Send,
    T::ExpressionList: Send,
    TFactory: AsyncExpressionFactory<T> + Default,
    TAllocator: AsyncHeapAllocator<T> + Default,
    TConnect: hyper::client::connect::Connect + Clone + Send + Sync + 'static,
    TReconnect: ReconnectTimeout + Send + Clone + 'static,
    TGrpcConfig: GrpcConfig + Send + Clone + 'static,
    TMetricLabels: BytecodeInterpreterMetricLabels + Send + 'static,
    TAction: Action + CliAction<T> + Send + 'static,
    TTask:
        TaskFactory<TAction, TTask> + CliTask<T, TFactory, TAllocator, TConnect> + Send + 'static,
{
    type Output = ();
    fn poll(
        self: std::pin::Pin<&mut Self>,
        cx: &mut std::task::Context<'_>,
    ) -> std::task::Poll<Self::Output> {
        match self.project() {
            CliDisposeVariant::Runtime(inner) => inner.poll(cx),
            CliDisposeVariant::Handler(inner) => inner.poll(cx),
            CliDisposeVariant::Grpc(inner) => inner.poll(cx),
            CliDisposeVariant::BytecodeInterpreter(inner) => inner.poll(cx),
            CliDisposeVariant::Main(inner) => inner.poll(cx),
            CliDisposeVariant::Task(inner) => inner.poll(cx),
        }
    }
}

blanket_trait!(
    trait CliTaskAction<T: Expression>:
        Action
        + RuntimeTaskAction
        + BytecodeWorkerAction<T>
        + DefaultHandlersTaskAction
        + GrpcHandlerConnectionTaskAction
    {
    }
);

task_factory_enum!({
    #[derive(Matcher, Clone)]
    enum CliTaskFactory<T, TFactory, TAllocator, TConnect>
    where
        T: AsyncExpression + Rewritable<T> + Reducible<T> + Applicable<T> + Compile<T>,
        TFactory: AsyncExpressionFactory<T> + Default,
        TAllocator: AsyncHeapAllocator<T> + Default,
        TConnect: hyper::client::connect::Connect + Clone + Send + Sync + 'static,
    {
<<<<<<< HEAD
        Runtime(RuntimeTaskFactory<T, TFactory, TAllocator>),
        WasmWorker(WasmWorkerTaskFactory<T, TFactory, TAllocator>),
=======
        Runtime(RuntimeTaskFactory),
        BytecodeWorker(BytecodeWorkerTaskFactory<T, TFactory, TAllocator>),
>>>>>>> 0654ea39
        DefaultHandlers(DefaultHandlersTaskFactory<TConnect>),
        GrpcHandler(GrpcHandlerConnectionTaskFactory),
    }

    impl<T, TFactory, TAllocator, TConnect, TAction, TTask> TaskFactory<TAction, TTask>
        for CliTaskFactory<T, TFactory, TAllocator, TConnect>
    where
        T: AsyncExpression + Rewritable<T> + Reducible<T> + Applicable<T> + Compile<T>,
        TFactory: AsyncExpressionFactory<T> + Default,
        TAllocator: AsyncHeapAllocator<T> + Default,
        TConnect: hyper::client::connect::Connect + Clone + Send + Sync + 'static,
        TAction: Action + CliTaskAction<T> + Send + 'static,
        TTask: TaskFactory<TAction, TTask>,
    {
    }
});

#[derive(Named, Clone)]
struct CliActorFactory<T, TFactory, TAllocator, TConnect, TReconnect, TGrpcConfig, TMetricLabels>
where
    T: AsyncExpression + Rewritable<T> + Reducible<T> + Applicable<T> + Compile<T>,
    T::String: Send,
    T::Builtin: Send,
    T::Signal: Send,
    T::SignalList: Send,
    T::StructPrototype: Send,
    T::ExpressionList: Send,
    TFactory: AsyncExpressionFactory<T> + Default,
    TAllocator: AsyncHeapAllocator<T> + Default,
    TConnect: hyper::client::connect::Connect + Clone + Send + Sync + 'static,
    TReconnect: ReconnectTimeout + Send + Clone + 'static,
    TGrpcConfig: GrpcConfig + Send + Clone + 'static,
    TMetricLabels: BytecodeInterpreterMetricLabels + Send + 'static,
{
    inner: CliTaskFactory<T, TFactory, TAllocator, TConnect>,
    _reconnect: PhantomData<TReconnect>,
    _grpc_config: PhantomData<TGrpcConfig>,
    _metric_labels: PhantomData<TMetricLabels>,
}

impl<T, TFactory, TAllocator, TConnect, TReconnect, TGrpcConfig, TMetricLabels>
    From<CliTaskFactory<T, TFactory, TAllocator, TConnect>>
    for CliActorFactory<T, TFactory, TAllocator, TConnect, TReconnect, TGrpcConfig, TMetricLabels>
where
    T: AsyncExpression + Rewritable<T> + Reducible<T> + Applicable<T> + Compile<T>,
    T::String: Send,
    T::Builtin: Send,
    T::Signal: Send,
    T::SignalList: Send,
    T::StructPrototype: Send,
    T::ExpressionList: Send,
    TFactory: AsyncExpressionFactory<T> + Default,
    TAllocator: AsyncHeapAllocator<T> + Default,
    TConnect: hyper::client::connect::Connect + Clone + Send + Sync + 'static,
    TReconnect: ReconnectTimeout + Send + Clone + 'static,
    TGrpcConfig: GrpcConfig + Send + Clone + 'static,
    TMetricLabels: BytecodeInterpreterMetricLabels + Send + 'static,
{
    fn from(value: CliTaskFactory<T, TFactory, TAllocator, TConnect>) -> Self {
        Self {
            inner: value,
            _reconnect: PhantomData,
            _grpc_config: PhantomData,
            _metric_labels: PhantomData,
        }
    }
}

impl<T, TFactory, TAllocator, TConnect, TReconnect, TGrpcConfig, TMetricLabels, TAction>
    TaskFactory<TAction, Self>
    for CliActorFactory<T, TFactory, TAllocator, TConnect, TReconnect, TGrpcConfig, TMetricLabels>
where
    T: AsyncExpression + Rewritable<T> + Reducible<T> + Applicable<T> + Compile<T>,
    T::String: Send,
    T::Builtin: Send,
    T::Signal: Send,
    T::SignalList: Send,
    T::StructPrototype: Send,
    T::ExpressionList: Send,
    TFactory: AsyncExpressionFactory<T> + Default,
    TAllocator: AsyncHeapAllocator<T> + Default,
    TConnect: hyper::client::connect::Connect + Clone + Send + Sync + 'static,
    TReconnect: ReconnectTimeout + Send + Clone + 'static,
    TGrpcConfig: GrpcConfig + Send + Clone + 'static,
    TMetricLabels: BytecodeInterpreterMetricLabels + Send + 'static,
    TAction: Action + CliAction<T> + Send + 'static,
{
    type Actor = CliActor<
        T,
        TFactory,
        TAllocator,
        TConnect,
        TReconnect,
        TGrpcConfig,
        TMetricLabels,
        TAction,
        Self,
    >;
    fn create(self) -> Self::Actor {
        CliActor::Task(<CliTaskFactory<T, TFactory, TAllocator, TConnect> as TaskFactory<TAction, Self>>::create(self.inner))
    }
}

impl<T, TFactory, TAllocator, TConnect, TReconnect, TGrpcConfig, TMetricLabels>
    From<EffectThrottleTaskFactory>
    for CliActorFactory<T, TFactory, TAllocator, TConnect, TReconnect, TGrpcConfig, TMetricLabels>
where
    T: AsyncExpression + Rewritable<T> + Reducible<T> + Applicable<T> + Compile<T>,
    T::String: Send,
    T::Builtin: Send,
    T::Signal: Send,
    T::SignalList: Send,
    T::StructPrototype: Send,
    T::ExpressionList: Send,
    TFactory: AsyncExpressionFactory<T> + Default,
    TAllocator: AsyncHeapAllocator<T> + Default,
    TConnect: hyper::client::connect::Connect + Clone + Send + Sync + 'static,
    TReconnect: ReconnectTimeout + Send + Clone + 'static,
    TGrpcConfig: GrpcConfig + Send + Clone + 'static,
    TMetricLabels: BytecodeInterpreterMetricLabels + Send + 'static,
{
    fn from(value: EffectThrottleTaskFactory) -> Self {
        Self::from(CliTaskFactory::Runtime(RuntimeTaskFactory::from(value)))
    }
}

impl<T, TFactory, TAllocator, TConnect, TReconnect, TGrpcConfig, TMetricLabels>
    From<BytecodeWorkerTaskFactory<T, TFactory, TAllocator>>
    for CliActorFactory<T, TFactory, TAllocator, TConnect, TReconnect, TGrpcConfig, TMetricLabels>
where
    T: AsyncExpression + Rewritable<T> + Reducible<T> + Applicable<T> + Compile<T>,
    T::String: Send,
    T::Builtin: Send,
    T::Signal: Send,
    T::SignalList: Send,
    T::StructPrototype: Send,
    T::ExpressionList: Send,
    TFactory: AsyncExpressionFactory<T> + Default,
    TAllocator: AsyncHeapAllocator<T> + Default,
    TConnect: hyper::client::connect::Connect + Clone + Send + Sync + 'static,
    TReconnect: ReconnectTimeout + Send + Clone + 'static,
    TGrpcConfig: GrpcConfig + Send + Clone + 'static,
    TMetricLabels: BytecodeInterpreterMetricLabels + Send + 'static,
{
    fn from(value: BytecodeWorkerTaskFactory<T, TFactory, TAllocator>) -> Self {
        Self::from(CliTaskFactory::BytecodeWorker(value))
    }
}

impl<T, TFactory, TAllocator, TConnect, TReconnect, TGrpcConfig, TMetricLabels>
    From<WasmWorkerTaskFactory<T, TFactory, TAllocator>>
    for CliActorFactory<T, TFactory, TAllocator, TConnect, TReconnect, TGrpcConfig, TMetricLabels>
where
    T: AsyncExpression + Rewritable<T> + Reducible<T> + Applicable<T> + Compile<T>,
    T::String: Send,
    T::Builtin: Send,
    T::Signal: Send,
    T::SignalList: Send,
    T::StructPrototype: Send,
    T::ExpressionList: Send,
    TFactory: AsyncExpressionFactory<T> + Default,
    TAllocator: AsyncHeapAllocator<T> + Default,
    TConnect: hyper::client::connect::Connect + Clone + Send + Sync + 'static,
    TReconnect: ReconnectTimeout + Send + Clone + 'static,
    TGrpcConfig: GrpcConfig + Send + Clone + 'static,
    TMetricLabels: BytecodeInterpreterMetricLabels + Send + 'static,
{
    fn from(value: WasmWorkerTaskFactory<T, TFactory, TAllocator>) -> Self {
        Self::from(CliTaskFactory::WasmWorker(value))
    }
}

impl<T, TFactory, TAllocator, TConnect, TReconnect, TGrpcConfig, TMetricLabels>
    From<FetchHandlerTaskFactory<TConnect>>
    for CliActorFactory<T, TFactory, TAllocator, TConnect, TReconnect, TGrpcConfig, TMetricLabels>
where
    T: AsyncExpression + Rewritable<T> + Reducible<T> + Applicable<T> + Compile<T>,
    T::String: Send,
    T::Builtin: Send,
    T::Signal: Send,
    T::SignalList: Send,
    T::StructPrototype: Send,
    T::ExpressionList: Send,
    TFactory: AsyncExpressionFactory<T> + Default,
    TAllocator: AsyncHeapAllocator<T> + Default,
    TConnect: hyper::client::connect::Connect + Clone + Send + Sync + 'static,
    TReconnect: ReconnectTimeout + Send + Clone + 'static,
    TGrpcConfig: GrpcConfig + Send + Clone + 'static,
    TMetricLabels: BytecodeInterpreterMetricLabels + Send + 'static,
{
    fn from(value: FetchHandlerTaskFactory<TConnect>) -> Self {
        Self::from(CliTaskFactory::DefaultHandlers(
            DefaultHandlersTaskFactory::from(value),
        ))
    }
}

impl<T, TFactory, TAllocator, TConnect, TReconnect, TGrpcConfig, TMetricLabels>
    From<GraphQlHandlerHttpFetchTaskFactory<TConnect>>
    for CliActorFactory<T, TFactory, TAllocator, TConnect, TReconnect, TGrpcConfig, TMetricLabels>
where
    T: AsyncExpression + Rewritable<T> + Reducible<T> + Applicable<T> + Compile<T>,
    T::String: Send,
    T::Builtin: Send,
    T::Signal: Send,
    T::SignalList: Send,
    T::StructPrototype: Send,
    T::ExpressionList: Send,
    TFactory: AsyncExpressionFactory<T> + Default,
    TAllocator: AsyncHeapAllocator<T> + Default,
    TConnect: hyper::client::connect::Connect + Clone + Send + Sync + 'static,
    TReconnect: ReconnectTimeout + Send + Clone + 'static,
    TGrpcConfig: GrpcConfig + Send + Clone + 'static,
    TMetricLabels: BytecodeInterpreterMetricLabels + Send + 'static,
{
    fn from(value: GraphQlHandlerHttpFetchTaskFactory<TConnect>) -> Self {
        Self::from(CliTaskFactory::DefaultHandlers(
            DefaultHandlersTaskFactory::from(value),
        ))
    }
}

impl<T, TFactory, TAllocator, TConnect, TReconnect, TGrpcConfig, TMetricLabels>
    From<GraphQlHandlerWebSocketConnectionTaskFactory>
    for CliActorFactory<T, TFactory, TAllocator, TConnect, TReconnect, TGrpcConfig, TMetricLabels>
where
    T: AsyncExpression + Rewritable<T> + Reducible<T> + Applicable<T> + Compile<T>,
    T::String: Send,
    T::Builtin: Send,
    T::Signal: Send,
    T::SignalList: Send,
    T::StructPrototype: Send,
    T::ExpressionList: Send,
    TFactory: AsyncExpressionFactory<T> + Default,
    TAllocator: AsyncHeapAllocator<T> + Default,
    TConnect: hyper::client::connect::Connect + Clone + Send + Sync + 'static,
    TReconnect: ReconnectTimeout + Send + Clone + 'static,
    TGrpcConfig: GrpcConfig + Send + Clone + 'static,
    TMetricLabels: BytecodeInterpreterMetricLabels + Send + 'static,
{
    fn from(value: GraphQlHandlerWebSocketConnectionTaskFactory) -> Self {
        Self::from(CliTaskFactory::DefaultHandlers(
            DefaultHandlersTaskFactory::from(value),
        ))
    }
}

impl<T, TFactory, TAllocator, TConnect, TReconnect, TGrpcConfig, TMetricLabels>
    From<TimeoutHandlerTaskFactory>
    for CliActorFactory<T, TFactory, TAllocator, TConnect, TReconnect, TGrpcConfig, TMetricLabels>
where
    T: AsyncExpression + Rewritable<T> + Reducible<T> + Applicable<T> + Compile<T>,
    T::String: Send,
    T::Builtin: Send,
    T::Signal: Send,
    T::SignalList: Send,
    T::StructPrototype: Send,
    T::ExpressionList: Send,
    TFactory: AsyncExpressionFactory<T> + Default,
    TAllocator: AsyncHeapAllocator<T> + Default,
    TConnect: hyper::client::connect::Connect + Clone + Send + Sync + 'static,
    TReconnect: ReconnectTimeout + Send + Clone + 'static,
    TGrpcConfig: GrpcConfig + Send + Clone + 'static,
    TMetricLabels: BytecodeInterpreterMetricLabels + Send + 'static,
{
    fn from(value: TimeoutHandlerTaskFactory) -> Self {
        Self::from(CliTaskFactory::DefaultHandlers(
            DefaultHandlersTaskFactory::from(value),
        ))
    }
}

impl<T, TFactory, TAllocator, TConnect, TReconnect, TGrpcConfig, TMetricLabels>
    From<TimestampHandlerTaskFactory>
    for CliActorFactory<T, TFactory, TAllocator, TConnect, TReconnect, TGrpcConfig, TMetricLabels>
where
    T: AsyncExpression + Rewritable<T> + Reducible<T> + Applicable<T> + Compile<T>,
    T::String: Send,
    T::Builtin: Send,
    T::Signal: Send,
    T::SignalList: Send,
    T::StructPrototype: Send,
    T::ExpressionList: Send,
    TFactory: AsyncExpressionFactory<T> + Default,
    TAllocator: AsyncHeapAllocator<T> + Default,
    TConnect: hyper::client::connect::Connect + Clone + Send + Sync + 'static,
    TReconnect: ReconnectTimeout + Send + Clone + 'static,
    TGrpcConfig: GrpcConfig + Send + Clone + 'static,
    TMetricLabels: BytecodeInterpreterMetricLabels + Send + 'static,
{
    fn from(value: TimestampHandlerTaskFactory) -> Self {
        Self::from(CliTaskFactory::DefaultHandlers(
            DefaultHandlersTaskFactory::from(value),
        ))
    }
}

impl<T, TFactory, TAllocator, TConnect, TReconnect, TGrpcConfig, TMetricLabels>
    From<GrpcHandlerConnectionTaskFactory>
    for CliActorFactory<T, TFactory, TAllocator, TConnect, TReconnect, TGrpcConfig, TMetricLabels>
where
    T: AsyncExpression + Rewritable<T> + Reducible<T> + Applicable<T> + Compile<T>,
    T::String: Send,
    T::Builtin: Send,
    T::Signal: Send,
    T::SignalList: Send,
    T::StructPrototype: Send,
    T::ExpressionList: Send,
    TFactory: AsyncExpressionFactory<T> + Default,
    TAllocator: AsyncHeapAllocator<T> + Default,
    TConnect: hyper::client::connect::Connect + Clone + Send + Sync + 'static,
    TReconnect: ReconnectTimeout + Send + Clone + 'static,
    TGrpcConfig: GrpcConfig + Send + Clone + 'static,
    TMetricLabels: BytecodeInterpreterMetricLabels + Send + 'static,
{
    fn from(value: GrpcHandlerConnectionTaskFactory) -> Self {
        Self::from(CliTaskFactory::GrpcHandler(value))
    }
}

impl<T: Expression> From<RuntimeActions<T>> for CliActions<T> {
    fn from(value: RuntimeActions<T>) -> Self {
        Self::Runtime(value)
    }
}
impl<T: Expression> From<CliActions<T>> for Option<RuntimeActions<T>> {
    fn from(value: CliActions<T>) -> Self {
        match value {
            CliActions::Runtime(value) => Some(value),
            _ => None,
        }
    }
}
impl<'a, T: Expression> From<&'a CliActions<T>> for Option<&'a RuntimeActions<T>> {
    fn from(value: &'a CliActions<T>) -> Self {
        match value {
            CliActions::Runtime(value) => Some(value),
            _ => None,
        }
    }
}

impl<T: Expression> From<BytecodeInterpreterActions<T>> for CliActions<T> {
    fn from(value: BytecodeInterpreterActions<T>) -> Self {
        Self::BytecodeInterpreter(value)
    }
}
impl<T: Expression> From<CliActions<T>> for Option<BytecodeInterpreterActions<T>> {
    fn from(value: CliActions<T>) -> Self {
        match value {
            CliActions::BytecodeInterpreter(value) => Some(value),
            _ => None,
        }
    }
}
impl<'a, T: Expression> From<&'a CliActions<T>> for Option<&'a BytecodeInterpreterActions<T>> {
    fn from(value: &'a CliActions<T>) -> Self {
        match value {
            CliActions::BytecodeInterpreter(value) => Some(value),
            _ => None,
        }
    }
}

impl<T: Expression> From<FetchHandlerActions> for CliActions<T> {
    fn from(value: FetchHandlerActions) -> Self {
        Self::FetchHandler(value)
    }
}
impl<T: Expression> From<CliActions<T>> for Option<FetchHandlerActions> {
    fn from(value: CliActions<T>) -> Self {
        match value {
            CliActions::FetchHandler(value) => Some(value),
            _ => None,
        }
    }
}
impl<'a, T: Expression> From<&'a CliActions<T>> for Option<&'a FetchHandlerActions> {
    fn from(value: &'a CliActions<T>) -> Self {
        match value {
            CliActions::FetchHandler(value) => Some(value),
            _ => None,
        }
    }
}

impl<T: Expression> From<GraphQlHandlerActions> for CliActions<T> {
    fn from(value: GraphQlHandlerActions) -> Self {
        Self::GraphQlHandler(value)
    }
}
impl<T: Expression> From<CliActions<T>> for Option<GraphQlHandlerActions> {
    fn from(value: CliActions<T>) -> Self {
        match value {
            CliActions::GraphQlHandler(value) => Some(value),
            _ => None,
        }
    }
}
impl<'a, T: Expression> From<&'a CliActions<T>> for Option<&'a GraphQlHandlerActions> {
    fn from(value: &'a CliActions<T>) -> Self {
        match value {
            CliActions::GraphQlHandler(value) => Some(value),
            _ => None,
        }
    }
}

impl<T: Expression> From<TimeoutHandlerActions> for CliActions<T> {
    fn from(value: TimeoutHandlerActions) -> Self {
        Self::TimeoutHandler(value)
    }
}
impl<T: Expression> From<CliActions<T>> for Option<TimeoutHandlerActions> {
    fn from(value: CliActions<T>) -> Self {
        match value {
            CliActions::TimeoutHandler(value) => Some(value),
            _ => None,
        }
    }
}
impl<'a, T: Expression> From<&'a CliActions<T>> for Option<&'a TimeoutHandlerActions> {
    fn from(value: &'a CliActions<T>) -> Self {
        match value {
            CliActions::TimeoutHandler(value) => Some(value),
            _ => None,
        }
    }
}

impl<T: Expression> From<TimestampHandlerActions> for CliActions<T> {
    fn from(value: TimestampHandlerActions) -> Self {
        Self::TimestampHandler(value)
    }
}
impl<T: Expression> From<CliActions<T>> for Option<TimestampHandlerActions> {
    fn from(value: CliActions<T>) -> Self {
        match value {
            CliActions::TimestampHandler(value) => Some(value),
            _ => None,
        }
    }
}
impl<'a, T: Expression> From<&'a CliActions<T>> for Option<&'a TimestampHandlerActions> {
    fn from(value: &'a CliActions<T>) -> Self {
        match value {
            CliActions::TimestampHandler(value) => Some(value),
            _ => None,
        }
    }
}

impl<T: Expression> From<GrpcHandlerActions> for CliActions<T> {
    fn from(value: GrpcHandlerActions) -> Self {
        Self::GrpcHandler(value)
    }
}
impl<T: Expression> From<CliActions<T>> for Option<GrpcHandlerActions> {
    fn from(value: CliActions<T>) -> Self {
        match value {
            CliActions::GrpcHandler(value) => Some(value),
            _ => None,
        }
    }
}
impl<'a, T: Expression> From<&'a CliActions<T>> for Option<&'a GrpcHandlerActions> {
    fn from(value: &'a CliActions<T>) -> Self {
        match value {
            CliActions::GrpcHandler(value) => Some(value),
            _ => None,
        }
    }
}

impl<T: Expression> From<EffectActions<T>> for CliActions<T> {
    fn from(value: EffectActions<T>) -> Self {
        RuntimeActions::from(value).into()
    }
}
impl<T: Expression> From<CliActions<T>> for Option<EffectActions<T>> {
    fn from(value: CliActions<T>) -> Self {
        Option::<RuntimeActions<T>>::from(value).and_then(|value| value.into())
    }
}
impl<'a, T: Expression> From<&'a CliActions<T>> for Option<&'a EffectActions<T>> {
    fn from(value: &'a CliActions<T>) -> Self {
        Option::<&'a RuntimeActions<T>>::from(value).and_then(|value| value.into())
    }
}

impl<T: Expression> From<EffectSubscribeAction<T>> for CliActions<T> {
    fn from(value: EffectSubscribeAction<T>) -> Self {
        EffectActions::from(value).into()
    }
}
impl<T: Expression> From<CliActions<T>> for Option<EffectSubscribeAction<T>> {
    fn from(value: CliActions<T>) -> Self {
        Option::<EffectActions<T>>::from(value).and_then(|value| value.into())
    }
}
impl<'a, T: Expression> From<&'a CliActions<T>> for Option<&'a EffectSubscribeAction<T>> {
    fn from(value: &'a CliActions<T>) -> Self {
        Option::<&'a EffectActions<T>>::from(value).and_then(|value| value.into())
    }
}

impl<T: Expression> From<EffectUnsubscribeAction<T>> for CliActions<T> {
    fn from(value: EffectUnsubscribeAction<T>) -> Self {
        EffectActions::from(value).into()
    }
}
impl<T: Expression> From<CliActions<T>> for Option<EffectUnsubscribeAction<T>> {
    fn from(value: CliActions<T>) -> Self {
        Option::<EffectActions<T>>::from(value).and_then(|value| value.into())
    }
}
impl<'a, T: Expression> From<&'a CliActions<T>> for Option<&'a EffectUnsubscribeAction<T>> {
    fn from(value: &'a CliActions<T>) -> Self {
        Option::<&'a EffectActions<T>>::from(value).and_then(|value| value.into())
    }
}

impl<T: Expression> From<EffectEmitAction<T>> for CliActions<T> {
    fn from(value: EffectEmitAction<T>) -> Self {
        EffectActions::from(value).into()
    }
}
impl<T: Expression> From<CliActions<T>> for Option<EffectEmitAction<T>> {
    fn from(value: CliActions<T>) -> Self {
        Option::<EffectActions<T>>::from(value).and_then(|value| value.into())
    }
}
impl<'a, T: Expression> From<&'a CliActions<T>> for Option<&'a EffectEmitAction<T>> {
    fn from(value: &'a CliActions<T>) -> Self {
        Option::<&'a EffectActions<T>>::from(value).and_then(|value| value.into())
    }
}

impl<T: Expression> From<EffectThrottleEmitAction> for CliActions<T> {
    fn from(value: EffectThrottleEmitAction) -> Self {
        EffectActions::from(value).into()
    }
}
impl<T: Expression> From<CliActions<T>> for Option<EffectThrottleEmitAction> {
    fn from(value: CliActions<T>) -> Self {
        Option::<EffectActions<T>>::from(value).and_then(|value| value.into())
    }
}
impl<'a, T: Expression> From<&'a CliActions<T>> for Option<&'a EffectThrottleEmitAction> {
    fn from(value: &'a CliActions<T>) -> Self {
        Option::<&'a EffectActions<T>>::from(value).and_then(|value| value.into())
    }
}

impl<T: Expression> From<EvaluateActions<T>> for CliActions<T> {
    fn from(value: EvaluateActions<T>) -> Self {
        RuntimeActions::from(value).into()
    }
}
impl<T: Expression> From<CliActions<T>> for Option<EvaluateActions<T>> {
    fn from(value: CliActions<T>) -> Self {
        Option::<RuntimeActions<T>>::from(value).and_then(|value| value.into())
    }
}
impl<'a, T: Expression> From<&'a CliActions<T>> for Option<&'a EvaluateActions<T>> {
    fn from(value: &'a CliActions<T>) -> Self {
        Option::<&'a RuntimeActions<T>>::from(value).and_then(|value| value.into())
    }
}

impl<T: Expression> From<EvaluateStartAction<T>> for CliActions<T> {
    fn from(value: EvaluateStartAction<T>) -> Self {
        EvaluateActions::from(value).into()
    }
}
impl<T: Expression> From<CliActions<T>> for Option<EvaluateStartAction<T>> {
    fn from(value: CliActions<T>) -> Self {
        Option::<EvaluateActions<T>>::from(value).and_then(|value| value.into())
    }
}
impl<'a, T: Expression> From<&'a CliActions<T>> for Option<&'a EvaluateStartAction<T>> {
    fn from(value: &'a CliActions<T>) -> Self {
        Option::<&'a EvaluateActions<T>>::from(value).and_then(|value| value.into())
    }
}

impl<T: Expression> From<EvaluateUpdateAction<T>> for CliActions<T> {
    fn from(value: EvaluateUpdateAction<T>) -> Self {
        EvaluateActions::from(value).into()
    }
}
impl<T: Expression> From<CliActions<T>> for Option<EvaluateUpdateAction<T>> {
    fn from(value: CliActions<T>) -> Self {
        Option::<EvaluateActions<T>>::from(value).and_then(|value| value.into())
    }
}
impl<'a, T: Expression> From<&'a CliActions<T>> for Option<&'a EvaluateUpdateAction<T>> {
    fn from(value: &'a CliActions<T>) -> Self {
        Option::<&'a EvaluateActions<T>>::from(value).and_then(|value| value.into())
    }
}

impl<T: Expression> From<EvaluateStopAction> for CliActions<T> {
    fn from(value: EvaluateStopAction) -> Self {
        EvaluateActions::from(value).into()
    }
}
impl<T: Expression> From<CliActions<T>> for Option<EvaluateStopAction> {
    fn from(value: CliActions<T>) -> Self {
        Option::<EvaluateActions<T>>::from(value).and_then(|value| value.into())
    }
}
impl<'a, T: Expression> From<&'a CliActions<T>> for Option<&'a EvaluateStopAction> {
    fn from(value: &'a CliActions<T>) -> Self {
        Option::<&'a EvaluateActions<T>>::from(value).and_then(|value| value.into())
    }
}

impl<T: Expression> From<EvaluateResultAction<T>> for CliActions<T> {
    fn from(value: EvaluateResultAction<T>) -> Self {
        EvaluateActions::from(value).into()
    }
}
impl<T: Expression> From<CliActions<T>> for Option<EvaluateResultAction<T>> {
    fn from(value: CliActions<T>) -> Self {
        Option::<EvaluateActions<T>>::from(value).and_then(|value| value.into())
    }
}
impl<'a, T: Expression> From<&'a CliActions<T>> for Option<&'a EvaluateResultAction<T>> {
    fn from(value: &'a CliActions<T>) -> Self {
        Option::<&'a EvaluateActions<T>>::from(value).and_then(|value| value.into())
    }
}

impl<T: Expression> From<QueryActions<T>> for CliActions<T> {
    fn from(value: QueryActions<T>) -> Self {
        RuntimeActions::from(value).into()
    }
}
impl<T: Expression> From<CliActions<T>> for Option<QueryActions<T>> {
    fn from(value: CliActions<T>) -> Self {
        Option::<RuntimeActions<T>>::from(value).and_then(|value| value.into())
    }
}
impl<'a, T: Expression> From<&'a CliActions<T>> for Option<&'a QueryActions<T>> {
    fn from(value: &'a CliActions<T>) -> Self {
        Option::<&'a RuntimeActions<T>>::from(value).and_then(|value| value.into())
    }
}

impl<T: Expression> From<QuerySubscribeAction<T>> for CliActions<T> {
    fn from(value: QuerySubscribeAction<T>) -> Self {
        QueryActions::from(value).into()
    }
}
impl<T: Expression> From<CliActions<T>> for Option<QuerySubscribeAction<T>> {
    fn from(value: CliActions<T>) -> Self {
        Option::<QueryActions<T>>::from(value).and_then(|value| value.into())
    }
}
impl<'a, T: Expression> From<&'a CliActions<T>> for Option<&'a QuerySubscribeAction<T>> {
    fn from(value: &'a CliActions<T>) -> Self {
        Option::<&'a QueryActions<T>>::from(value).and_then(|value| value.into())
    }
}

impl<T: Expression> From<QueryUnsubscribeAction<T>> for CliActions<T> {
    fn from(value: QueryUnsubscribeAction<T>) -> Self {
        QueryActions::from(value).into()
    }
}
impl<T: Expression> From<CliActions<T>> for Option<QueryUnsubscribeAction<T>> {
    fn from(value: CliActions<T>) -> Self {
        Option::<QueryActions<T>>::from(value).and_then(|value| value.into())
    }
}
impl<'a, T: Expression> From<&'a CliActions<T>> for Option<&'a QueryUnsubscribeAction<T>> {
    fn from(value: &'a CliActions<T>) -> Self {
        Option::<&'a QueryActions<T>>::from(value).and_then(|value| value.into())
    }
}

impl<T: Expression> From<QueryEmitAction<T>> for CliActions<T> {
    fn from(value: QueryEmitAction<T>) -> Self {
        QueryActions::from(value).into()
    }
}
impl<T: Expression> From<CliActions<T>> for Option<QueryEmitAction<T>> {
    fn from(value: CliActions<T>) -> Self {
        Option::<QueryActions<T>>::from(value).and_then(|value| value.into())
    }
}
impl<'a, T: Expression> From<&'a CliActions<T>> for Option<&'a QueryEmitAction<T>> {
    fn from(value: &'a CliActions<T>) -> Self {
        Option::<&'a QueryActions<T>>::from(value).and_then(|value| value.into())
    }
}

impl<T: Expression> From<BytecodeInterpreterInitAction> for CliActions<T> {
    fn from(value: BytecodeInterpreterInitAction) -> Self {
        BytecodeInterpreterActions::<T>::from(value).into()
    }
}
impl<T: Expression> From<CliActions<T>> for Option<BytecodeInterpreterInitAction> {
    fn from(value: CliActions<T>) -> Self {
        Option::<BytecodeInterpreterActions<T>>::from(value).and_then(|value| value.into())
    }
}
impl<'a, T: Expression> From<&'a CliActions<T>> for Option<&'a BytecodeInterpreterInitAction> {
    fn from(value: &'a CliActions<T>) -> Self {
        Option::<&'a BytecodeInterpreterActions<T>>::from(value).and_then(|value| value.into())
    }
}

impl<T: Expression> From<BytecodeInterpreterEvaluateAction<T>> for CliActions<T> {
    fn from(value: BytecodeInterpreterEvaluateAction<T>) -> Self {
        BytecodeInterpreterActions::<T>::from(value).into()
    }
}
impl<T: Expression> From<CliActions<T>> for Option<BytecodeInterpreterEvaluateAction<T>> {
    fn from(value: CliActions<T>) -> Self {
        Option::<BytecodeInterpreterActions<T>>::from(value).and_then(|value| value.into())
    }
}
impl<'a, T: Expression> From<&'a CliActions<T>>
    for Option<&'a BytecodeInterpreterEvaluateAction<T>>
{
    fn from(value: &'a CliActions<T>) -> Self {
        Option::<&'a BytecodeInterpreterActions<T>>::from(value).and_then(|value| value.into())
    }
}

impl<T: Expression> From<BytecodeInterpreterGcCompleteAction> for CliActions<T> {
    fn from(value: BytecodeInterpreterGcCompleteAction) -> Self {
        BytecodeInterpreterActions::<T>::from(value).into()
    }
}
impl<T: Expression> From<CliActions<T>> for Option<BytecodeInterpreterGcCompleteAction> {
    fn from(value: CliActions<T>) -> Self {
        Option::<BytecodeInterpreterActions<T>>::from(value).and_then(|value| value.into())
    }
}
impl<'a, T: Expression> From<&'a CliActions<T>>
    for Option<&'a BytecodeInterpreterGcCompleteAction>
{
    fn from(value: &'a CliActions<T>) -> Self {
        Option::<&'a BytecodeInterpreterActions<T>>::from(value).and_then(|value| value.into())
    }
}

impl<T: Expression> From<BytecodeInterpreterResultAction<T>> for CliActions<T> {
    fn from(value: BytecodeInterpreterResultAction<T>) -> Self {
        BytecodeInterpreterActions::<T>::from(value).into()
    }
}
impl<T: Expression> From<CliActions<T>> for Option<BytecodeInterpreterResultAction<T>> {
    fn from(value: CliActions<T>) -> Self {
        Option::<BytecodeInterpreterActions<T>>::from(value).and_then(|value| value.into())
    }
}
impl<'a, T: Expression> From<&'a CliActions<T>> for Option<&'a BytecodeInterpreterResultAction<T>> {
    fn from(value: &'a CliActions<T>) -> Self {
        Option::<&'a BytecodeInterpreterActions<T>>::from(value).and_then(|value| value.into())
    }
}

impl<T: Expression> From<BytecodeInterpreterGcAction> for CliActions<T> {
    fn from(value: BytecodeInterpreterGcAction) -> Self {
        BytecodeInterpreterActions::<T>::from(value).into()
    }
}
impl<T: Expression> From<CliActions<T>> for Option<BytecodeInterpreterGcAction> {
    fn from(value: CliActions<T>) -> Self {
        Option::<BytecodeInterpreterActions<T>>::from(value).and_then(|value| value.into())
    }
}
impl<'a, T: Expression> From<&'a CliActions<T>> for Option<&'a BytecodeInterpreterGcAction> {
    fn from(value: &'a CliActions<T>) -> Self {
        Option::<&'a BytecodeInterpreterActions<T>>::from(value).and_then(|value| value.into())
    }
}

impl<T: Expression> From<FetchHandlerFetchCompleteAction> for CliActions<T> {
    fn from(value: FetchHandlerFetchCompleteAction) -> Self {
        FetchHandlerActions::from(value).into()
    }
}
impl<T: Expression> From<CliActions<T>> for Option<FetchHandlerFetchCompleteAction> {
    fn from(value: CliActions<T>) -> Self {
        Option::<FetchHandlerActions>::from(value).and_then(|value| value.into())
    }
}
impl<'a, T: Expression> From<&'a CliActions<T>> for Option<&'a FetchHandlerFetchCompleteAction> {
    fn from(value: &'a CliActions<T>) -> Self {
        Option::<&'a FetchHandlerActions>::from(value).and_then(|value| value.into())
    }
}

impl<T: Expression> From<FetchHandlerConnectionErrorAction> for CliActions<T> {
    fn from(value: FetchHandlerConnectionErrorAction) -> Self {
        FetchHandlerActions::from(value).into()
    }
}
impl<T: Expression> From<CliActions<T>> for Option<FetchHandlerConnectionErrorAction> {
    fn from(value: CliActions<T>) -> Self {
        Option::<FetchHandlerActions>::from(value).and_then(|value| value.into())
    }
}
impl<'a, T: Expression> From<&'a CliActions<T>> for Option<&'a FetchHandlerConnectionErrorAction> {
    fn from(value: &'a CliActions<T>) -> Self {
        Option::<&'a FetchHandlerActions>::from(value).and_then(|value| value.into())
    }
}

impl<T: Expression> From<GraphQlHandlerHttpFetchCompleteAction> for CliActions<T> {
    fn from(value: GraphQlHandlerHttpFetchCompleteAction) -> Self {
        GraphQlHandlerActions::from(value).into()
    }
}
impl<T: Expression> From<CliActions<T>> for Option<GraphQlHandlerHttpFetchCompleteAction> {
    fn from(value: CliActions<T>) -> Self {
        Option::<GraphQlHandlerActions>::from(value).and_then(|value| value.into())
    }
}
impl<'a, T: Expression> From<&'a CliActions<T>>
    for Option<&'a GraphQlHandlerHttpFetchCompleteAction>
{
    fn from(value: &'a CliActions<T>) -> Self {
        Option::<&'a GraphQlHandlerActions>::from(value).and_then(|value| value.into())
    }
}

impl<T: Expression> From<GraphQlHandlerHttpConnectionErrorAction> for CliActions<T> {
    fn from(value: GraphQlHandlerHttpConnectionErrorAction) -> Self {
        GraphQlHandlerActions::from(value).into()
    }
}
impl<T: Expression> From<CliActions<T>> for Option<GraphQlHandlerHttpConnectionErrorAction> {
    fn from(value: CliActions<T>) -> Self {
        Option::<GraphQlHandlerActions>::from(value).and_then(|value| value.into())
    }
}
impl<'a, T: Expression> From<&'a CliActions<T>>
    for Option<&'a GraphQlHandlerHttpConnectionErrorAction>
{
    fn from(value: &'a CliActions<T>) -> Self {
        Option::<&'a GraphQlHandlerActions>::from(value).and_then(|value| value.into())
    }
}

impl<T: Expression> From<GraphQlHandlerWebSocketConnectSuccessAction> for CliActions<T> {
    fn from(value: GraphQlHandlerWebSocketConnectSuccessAction) -> Self {
        GraphQlHandlerActions::from(value).into()
    }
}
impl<T: Expression> From<CliActions<T>> for Option<GraphQlHandlerWebSocketConnectSuccessAction> {
    fn from(value: CliActions<T>) -> Self {
        Option::<GraphQlHandlerActions>::from(value).and_then(|value| value.into())
    }
}
impl<'a, T: Expression> From<&'a CliActions<T>>
    for Option<&'a GraphQlHandlerWebSocketConnectSuccessAction>
{
    fn from(value: &'a CliActions<T>) -> Self {
        Option::<&'a GraphQlHandlerActions>::from(value).and_then(|value| value.into())
    }
}

impl<T: Expression> From<GraphQlHandlerWebSocketClientMessageAction> for CliActions<T> {
    fn from(value: GraphQlHandlerWebSocketClientMessageAction) -> Self {
        GraphQlHandlerActions::from(value).into()
    }
}
impl<T: Expression> From<CliActions<T>> for Option<GraphQlHandlerWebSocketClientMessageAction> {
    fn from(value: CliActions<T>) -> Self {
        Option::<GraphQlHandlerActions>::from(value).and_then(|value| value.into())
    }
}
impl<'a, T: Expression> From<&'a CliActions<T>>
    for Option<&'a GraphQlHandlerWebSocketClientMessageAction>
{
    fn from(value: &'a CliActions<T>) -> Self {
        Option::<&'a GraphQlHandlerActions>::from(value).and_then(|value| value.into())
    }
}

impl<T: Expression> From<GraphQlHandlerWebSocketServerMessageAction> for CliActions<T> {
    fn from(value: GraphQlHandlerWebSocketServerMessageAction) -> Self {
        GraphQlHandlerActions::from(value).into()
    }
}
impl<T: Expression> From<CliActions<T>> for Option<GraphQlHandlerWebSocketServerMessageAction> {
    fn from(value: CliActions<T>) -> Self {
        Option::<GraphQlHandlerActions>::from(value).and_then(|value| value.into())
    }
}
impl<'a, T: Expression> From<&'a CliActions<T>>
    for Option<&'a GraphQlHandlerWebSocketServerMessageAction>
{
    fn from(value: &'a CliActions<T>) -> Self {
        Option::<&'a GraphQlHandlerActions>::from(value).and_then(|value| value.into())
    }
}

impl<T: Expression> From<GraphQlHandlerWebSocketConnectionErrorAction> for CliActions<T> {
    fn from(value: GraphQlHandlerWebSocketConnectionErrorAction) -> Self {
        GraphQlHandlerActions::from(value).into()
    }
}
impl<T: Expression> From<CliActions<T>> for Option<GraphQlHandlerWebSocketConnectionErrorAction> {
    fn from(value: CliActions<T>) -> Self {
        Option::<GraphQlHandlerActions>::from(value).and_then(|value| value.into())
    }
}
impl<'a, T: Expression> From<&'a CliActions<T>>
    for Option<&'a GraphQlHandlerWebSocketConnectionErrorAction>
{
    fn from(value: &'a CliActions<T>) -> Self {
        Option::<&'a GraphQlHandlerActions>::from(value).and_then(|value| value.into())
    }
}

impl<T: Expression> From<GraphQlHandlerWebSocketConnectionTerminateAction> for CliActions<T> {
    fn from(value: GraphQlHandlerWebSocketConnectionTerminateAction) -> Self {
        GraphQlHandlerActions::from(value).into()
    }
}
impl<T: Expression> From<CliActions<T>>
    for Option<GraphQlHandlerWebSocketConnectionTerminateAction>
{
    fn from(value: CliActions<T>) -> Self {
        Option::<GraphQlHandlerActions>::from(value).and_then(|value| value.into())
    }
}
impl<'a, T: Expression> From<&'a CliActions<T>>
    for Option<&'a GraphQlHandlerWebSocketConnectionTerminateAction>
{
    fn from(value: &'a CliActions<T>) -> Self {
        Option::<&'a GraphQlHandlerActions>::from(value).and_then(|value| value.into())
    }
}

impl<T: Expression> From<TimeoutHandlerTimeoutAction> for CliActions<T> {
    fn from(value: TimeoutHandlerTimeoutAction) -> Self {
        TimeoutHandlerActions::from(value).into()
    }
}
impl<T: Expression> From<CliActions<T>> for Option<TimeoutHandlerTimeoutAction> {
    fn from(value: CliActions<T>) -> Self {
        Option::<TimeoutHandlerActions>::from(value).and_then(|value| value.into())
    }
}
impl<'a, T: Expression> From<&'a CliActions<T>> for Option<&'a TimeoutHandlerTimeoutAction> {
    fn from(value: &'a CliActions<T>) -> Self {
        Option::<&'a TimeoutHandlerActions>::from(value).and_then(|value| value.into())
    }
}

impl<T: Expression> From<TimestampHandlerUpdateAction> for CliActions<T> {
    fn from(value: TimestampHandlerUpdateAction) -> Self {
        TimestampHandlerActions::from(value).into()
    }
}
impl<T: Expression> From<CliActions<T>> for Option<TimestampHandlerUpdateAction> {
    fn from(value: CliActions<T>) -> Self {
        Option::<TimestampHandlerActions>::from(value).and_then(|value| value.into())
    }
}
impl<'a, T: Expression> From<&'a CliActions<T>> for Option<&'a TimestampHandlerUpdateAction> {
    fn from(value: &'a CliActions<T>) -> Self {
        Option::<&'a TimestampHandlerActions>::from(value).and_then(|value| value.into())
    }
}

impl<T: Expression> From<GrpcHandlerConnectSuccessAction> for CliActions<T> {
    fn from(value: GrpcHandlerConnectSuccessAction) -> Self {
        GrpcHandlerActions::from(value).into()
    }
}
impl<T: Expression> From<CliActions<T>> for Option<GrpcHandlerConnectSuccessAction> {
    fn from(value: CliActions<T>) -> Self {
        Option::<GrpcHandlerActions>::from(value).and_then(|value| value.into())
    }
}
impl<'a, T: Expression> From<&'a CliActions<T>> for Option<&'a GrpcHandlerConnectSuccessAction> {
    fn from(value: &'a CliActions<T>) -> Self {
        Option::<&'a GrpcHandlerActions>::from(value).and_then(|value| value.into())
    }
}

impl<T: Expression> From<GrpcHandlerConnectErrorAction> for CliActions<T> {
    fn from(value: GrpcHandlerConnectErrorAction) -> Self {
        GrpcHandlerActions::from(value).into()
    }
}
impl<T: Expression> From<CliActions<T>> for Option<GrpcHandlerConnectErrorAction> {
    fn from(value: CliActions<T>) -> Self {
        Option::<GrpcHandlerActions>::from(value).and_then(|value| value.into())
    }
}
impl<'a, T: Expression> From<&'a CliActions<T>> for Option<&'a GrpcHandlerConnectErrorAction> {
    fn from(value: &'a CliActions<T>) -> Self {
        Option::<&'a GrpcHandlerActions>::from(value).and_then(|value| value.into())
    }
}

impl<T: Expression> From<GrpcHandlerRequestStartAction> for CliActions<T> {
    fn from(value: GrpcHandlerRequestStartAction) -> Self {
        GrpcHandlerActions::from(value).into()
    }
}
impl<T: Expression> From<CliActions<T>> for Option<GrpcHandlerRequestStartAction> {
    fn from(value: CliActions<T>) -> Self {
        Option::<GrpcHandlerActions>::from(value).and_then(|value| value.into())
    }
}
impl<'a, T: Expression> From<&'a CliActions<T>> for Option<&'a GrpcHandlerRequestStartAction> {
    fn from(value: &'a CliActions<T>) -> Self {
        Option::<&'a GrpcHandlerActions>::from(value).and_then(|value| value.into())
    }
}

impl<T: Expression> From<GrpcHandlerRequestStopAction> for CliActions<T> {
    fn from(value: GrpcHandlerRequestStopAction) -> Self {
        GrpcHandlerActions::from(value).into()
    }
}
impl<T: Expression> From<CliActions<T>> for Option<GrpcHandlerRequestStopAction> {
    fn from(value: CliActions<T>) -> Self {
        Option::<GrpcHandlerActions>::from(value).and_then(|value| value.into())
    }
}
impl<'a, T: Expression> From<&'a CliActions<T>> for Option<&'a GrpcHandlerRequestStopAction> {
    fn from(value: &'a CliActions<T>) -> Self {
        Option::<&'a GrpcHandlerActions>::from(value).and_then(|value| value.into())
    }
}

impl<T: Expression> From<GrpcHandlerSuccessResponseAction> for CliActions<T> {
    fn from(value: GrpcHandlerSuccessResponseAction) -> Self {
        GrpcHandlerActions::from(value).into()
    }
}
impl<T: Expression> From<CliActions<T>> for Option<GrpcHandlerSuccessResponseAction> {
    fn from(value: CliActions<T>) -> Self {
        Option::<GrpcHandlerActions>::from(value).and_then(|value| value.into())
    }
}
impl<'a, T: Expression> From<&'a CliActions<T>> for Option<&'a GrpcHandlerSuccessResponseAction> {
    fn from(value: &'a CliActions<T>) -> Self {
        Option::<&'a GrpcHandlerActions>::from(value).and_then(|value| value.into())
    }
}

impl<T: Expression> From<GrpcHandlerErrorResponseAction> for CliActions<T> {
    fn from(value: GrpcHandlerErrorResponseAction) -> Self {
        GrpcHandlerActions::from(value).into()
    }
}
impl<T: Expression> From<CliActions<T>> for Option<GrpcHandlerErrorResponseAction> {
    fn from(value: CliActions<T>) -> Self {
        Option::<GrpcHandlerActions>::from(value).and_then(|value| value.into())
    }
}
impl<'a, T: Expression> From<&'a CliActions<T>> for Option<&'a GrpcHandlerErrorResponseAction> {
    fn from(value: &'a CliActions<T>) -> Self {
        Option::<&'a GrpcHandlerActions>::from(value).and_then(|value| value.into())
    }
}

impl<T: Expression> From<GrpcHandlerTransportErrorAction> for CliActions<T> {
    fn from(value: GrpcHandlerTransportErrorAction) -> Self {
        GrpcHandlerActions::from(value).into()
    }
}
impl<T: Expression> From<CliActions<T>> for Option<GrpcHandlerTransportErrorAction> {
    fn from(value: CliActions<T>) -> Self {
        Option::<GrpcHandlerActions>::from(value).and_then(|value| value.into())
    }
}
impl<'a, T: Expression> From<&'a CliActions<T>> for Option<&'a GrpcHandlerTransportErrorAction> {
    fn from(value: &'a CliActions<T>) -> Self {
        Option::<&'a GrpcHandlerActions>::from(value).and_then(|value| value.into())
    }
}

impl<T: Expression> From<GrpcHandlerAbortRequestAction> for CliActions<T> {
    fn from(value: GrpcHandlerAbortRequestAction) -> Self {
        GrpcHandlerActions::from(value).into()
    }
}
impl<T: Expression> From<CliActions<T>> for Option<GrpcHandlerAbortRequestAction> {
    fn from(value: CliActions<T>) -> Self {
        Option::<GrpcHandlerActions>::from(value).and_then(|value| value.into())
    }
}
impl<'a, T: Expression> From<&'a CliActions<T>> for Option<&'a GrpcHandlerAbortRequestAction> {
    fn from(value: &'a CliActions<T>) -> Self {
        Option::<&'a GrpcHandlerActions>::from(value).and_then(|value| value.into())
    }
}

impl<T: Expression> From<GrpcHandlerConnectionTerminateAction> for CliActions<T> {
    fn from(value: GrpcHandlerConnectionTerminateAction) -> Self {
        GrpcHandlerActions::from(value).into()
    }
}
impl<T: Expression> From<CliActions<T>> for Option<GrpcHandlerConnectionTerminateAction> {
    fn from(value: CliActions<T>) -> Self {
        Option::<GrpcHandlerActions>::from(value).and_then(|value| value.into())
    }
}
impl<'a, T: Expression> From<&'a CliActions<T>>
    for Option<&'a GrpcHandlerConnectionTerminateAction>
{
    fn from(value: &'a CliActions<T>) -> Self {
        Option::<&'a GrpcHandlerActions>::from(value).and_then(|value| value.into())
    }
}<|MERGE_RESOLUTION|>--- conflicted
+++ resolved
@@ -1330,13 +1330,9 @@
         TAllocator: AsyncHeapAllocator<T> + Default,
         TConnect: hyper::client::connect::Connect + Clone + Send + Sync + 'static,
     {
-<<<<<<< HEAD
-        Runtime(RuntimeTaskFactory<T, TFactory, TAllocator>),
-        WasmWorker(WasmWorkerTaskFactory<T, TFactory, TAllocator>),
-=======
         Runtime(RuntimeTaskFactory),
         BytecodeWorker(BytecodeWorkerTaskFactory<T, TFactory, TAllocator>),
->>>>>>> 0654ea39
+        WasmWorker(WasmWorkerTaskFactory<T, TFactory, TAllocator>),
         DefaultHandlers(DefaultHandlersTaskFactory<TConnect>),
         GrpcHandler(GrpcHandlerConnectionTaskFactory),
     }
