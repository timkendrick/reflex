--- conflicted
+++ resolved
@@ -575,11 +575,7 @@
     T::ExpressionList: Send,
     TFactory: AsyncExpressionFactory<T> + Default,
     TAllocator: AsyncHeapAllocator<T> + Default,
-<<<<<<< HEAD
-    T::Builtin: Into<reflex_wasm::stdlib::Stdlib>,
-=======
-    T::Builtin: HandlerActorBuiltin,
->>>>>>> 9a1f7d91
+    T::Builtin: HandlerActorBuiltin + Into<reflex_wasm::stdlib::Stdlib>,
     TConnect: hyper::client::connect::Connect + Clone + Send + Sync + 'static,
     TReconnect: ReconnectTimeout + Send + Clone + 'static,
     TGrpcConfig: GrpcConfig + Send + 'static,
@@ -617,11 +613,7 @@
     T::ExpressionList: Send,
     TFactory: AsyncExpressionFactory<T> + Default,
     TAllocator: AsyncHeapAllocator<T> + Default,
-<<<<<<< HEAD
-    T::Builtin: Into<reflex_wasm::stdlib::Stdlib>,
-=======
-    T::Builtin: HandlerActorBuiltin,
->>>>>>> 9a1f7d91
+    T::Builtin: HandlerActorBuiltin + Into<reflex_wasm::stdlib::Stdlib>,
     TConnect: hyper::client::connect::Connect + Clone + Send + Sync + 'static,
     TReconnect: ReconnectTimeout + Send + Clone + 'static,
     TGrpcConfig: GrpcConfig + Send + 'static,
@@ -664,11 +656,7 @@
     T::ExpressionList: Send,
     TFactory: AsyncExpressionFactory<T> + Default,
     TAllocator: AsyncHeapAllocator<T> + Default,
-<<<<<<< HEAD
-    T::Builtin: Into<reflex_wasm::stdlib::Stdlib>,
-=======
-    T::Builtin: HandlerActorBuiltin,
->>>>>>> 9a1f7d91
+    T::Builtin: HandlerActorBuiltin + Into<reflex_wasm::stdlib::Stdlib>,
     TConnect: hyper::client::connect::Connect + Clone + Send + Sync + 'static,
     TReconnect: ReconnectTimeout + Send + Clone + 'static,
     TGrpcConfig: GrpcConfig + Send + Clone + 'static,
@@ -829,11 +817,7 @@
     T::ExpressionList: Send,
     TFactory: AsyncExpressionFactory<T> + Default,
     TAllocator: AsyncHeapAllocator<T> + Default,
-<<<<<<< HEAD
-    T::Builtin: Into<reflex_wasm::stdlib::Stdlib>,
-=======
-    T::Builtin: HandlerActorBuiltin,
->>>>>>> 9a1f7d91
+    T::Builtin: HandlerActorBuiltin + Into<reflex_wasm::stdlib::Stdlib>,
     TConnect: hyper::client::connect::Connect + Clone + Send + Sync + 'static,
     TReconnect: ReconnectTimeout + Send + Clone + 'static,
     TGrpcConfig: GrpcConfig + Send + Clone + 'static,
@@ -953,11 +937,7 @@
     T::ExpressionList: Send,
     TFactory: AsyncExpressionFactory<T> + Default,
     TAllocator: AsyncHeapAllocator<T> + Default,
-<<<<<<< HEAD
-    T::Builtin: Into<reflex_wasm::stdlib::Stdlib>,
-=======
-    T::Builtin: HandlerActorBuiltin,
->>>>>>> 9a1f7d91
+    T::Builtin: HandlerActorBuiltin + Into<reflex_wasm::stdlib::Stdlib>,
     TConnect: hyper::client::connect::Connect + Clone + Send + Sync + 'static,
     TReconnect: ReconnectTimeout + Send + Clone + 'static,
     TGrpcConfig: GrpcConfig + Send + Clone + 'static,
@@ -1051,11 +1031,7 @@
     T::ExpressionList: Send,
     TFactory: AsyncExpressionFactory<T> + Default,
     TAllocator: AsyncHeapAllocator<T> + Default,
-<<<<<<< HEAD
-    T::Builtin: Into<reflex_wasm::stdlib::Stdlib>,
-=======
-    T::Builtin: HandlerActorBuiltin,
->>>>>>> 9a1f7d91
+    T::Builtin: HandlerActorBuiltin + Into<reflex_wasm::stdlib::Stdlib>,
     TConnect: hyper::client::connect::Connect + Clone + Send + Sync + 'static,
     TReconnect: ReconnectTimeout + Send + Clone + 'static,
     TGrpcConfig: GrpcConfig + Send + Clone + 'static,
@@ -1119,11 +1095,7 @@
     T::ExpressionList: Send,
     TFactory: AsyncExpressionFactory<T> + Default,
     TAllocator: AsyncHeapAllocator<T> + Default,
-<<<<<<< HEAD
-    T::Builtin: Into<reflex_wasm::stdlib::Stdlib>,
-=======
-    T::Builtin: HandlerActorBuiltin,
->>>>>>> 9a1f7d91
+    T::Builtin: HandlerActorBuiltin + Into<reflex_wasm::stdlib::Stdlib>,
     TConnect: hyper::client::connect::Connect + Clone + Send + Sync + 'static,
     TReconnect: ReconnectTimeout + Send + Clone + 'static,
     TGrpcConfig: GrpcConfig + Send + Clone + 'static,
@@ -1200,11 +1172,7 @@
     T::ExpressionList: Send,
     TFactory: AsyncExpressionFactory<T> + Default,
     TAllocator: AsyncHeapAllocator<T> + Default,
-<<<<<<< HEAD
-    T::Builtin: Into<reflex_wasm::stdlib::Stdlib>,
-=======
-    T::Builtin: HandlerActorBuiltin,
->>>>>>> 9a1f7d91
+    T::Builtin: HandlerActorBuiltin + Into<reflex_wasm::stdlib::Stdlib>,
     TConnect: hyper::client::connect::Connect + Clone + Send + Sync + 'static,
     TReconnect: ReconnectTimeout + Send + Clone + 'static,
     TGrpcConfig: GrpcConfig + Send + Clone + 'static,
@@ -1261,11 +1229,7 @@
     T::ExpressionList: Send,
     TFactory: AsyncExpressionFactory<T> + Default,
     TAllocator: AsyncHeapAllocator<T> + Default,
-<<<<<<< HEAD
-    T::Builtin: Into<reflex_wasm::stdlib::Stdlib>,
-=======
-    T::Builtin: HandlerActorBuiltin,
->>>>>>> 9a1f7d91
+    T::Builtin: HandlerActorBuiltin + Into<reflex_wasm::stdlib::Stdlib>,
     TConnect: hyper::client::connect::Connect + Clone + Send + Sync + 'static,
     TReconnect: ReconnectTimeout + Send + Clone + 'static,
     TGrpcConfig: GrpcConfig + Send + Clone + 'static,
@@ -1328,11 +1292,7 @@
     T::ExpressionList: Send,
     TFactory: AsyncExpressionFactory<T> + Default,
     TAllocator: AsyncHeapAllocator<T> + Default,
-<<<<<<< HEAD
-    T::Builtin: Into<reflex_wasm::stdlib::Stdlib>,
-=======
-    T::Builtin: HandlerActorBuiltin,
->>>>>>> 9a1f7d91
+    T::Builtin: HandlerActorBuiltin + Into<reflex_wasm::stdlib::Stdlib>,
     TConnect: hyper::client::connect::Connect + Clone + Send + Sync + 'static,
     TReconnect: ReconnectTimeout + Send + Clone + 'static,
     TGrpcConfig: GrpcConfig + Send + Clone + 'static,
@@ -1375,11 +1335,7 @@
         T: AsyncExpression + Rewritable<T> + Reducible<T> + Applicable<T>,
         TFactory: AsyncExpressionFactory<T> + Default,
         TAllocator: AsyncHeapAllocator<T> + Default,
-<<<<<<< HEAD
-        T::Builtin: Into<reflex_wasm::stdlib::Stdlib>,
-=======
-        T::Builtin: HandlerActorBuiltin,
->>>>>>> 9a1f7d91
+        T::Builtin: HandlerActorBuiltin + Into<reflex_wasm::stdlib::Stdlib>,
         TConnect: hyper::client::connect::Connect + Clone + Send + Sync + 'static,
     {
         Runtime(RuntimeTaskFactory),
@@ -1394,11 +1350,7 @@
         T: AsyncExpression + Rewritable<T> + Reducible<T> + Applicable<T>,
         TFactory: AsyncExpressionFactory<T> + Default,
         TAllocator: AsyncHeapAllocator<T> + Default,
-<<<<<<< HEAD
-        T::Builtin: Into<reflex_wasm::stdlib::Stdlib>,
-=======
-        T::Builtin: HandlerActorBuiltin,
->>>>>>> 9a1f7d91
+        T::Builtin: HandlerActorBuiltin + Into<reflex_wasm::stdlib::Stdlib>,
         TConnect: hyper::client::connect::Connect + Clone + Send + Sync + 'static,
         TAction: Action + CliTaskAction<T> + Send + 'static,
         TTask: TaskFactory<TAction, TTask>,
@@ -1418,11 +1370,7 @@
     T::ExpressionList: Send,
     TFactory: AsyncExpressionFactory<T> + Default,
     TAllocator: AsyncHeapAllocator<T> + Default,
-<<<<<<< HEAD
-    T::Builtin: Into<reflex_wasm::stdlib::Stdlib>,
-=======
-    T::Builtin: HandlerActorBuiltin,
->>>>>>> 9a1f7d91
+    T::Builtin: HandlerActorBuiltin + Into<reflex_wasm::stdlib::Stdlib>,
     TConnect: hyper::client::connect::Connect + Clone + Send + Sync + 'static,
     TReconnect: ReconnectTimeout + Send + Clone + 'static,
     TGrpcConfig: GrpcConfig + Send + Clone + 'static,
@@ -1447,11 +1395,7 @@
     T::ExpressionList: Send,
     TFactory: AsyncExpressionFactory<T> + Default,
     TAllocator: AsyncHeapAllocator<T> + Default,
-<<<<<<< HEAD
-    T::Builtin: Into<reflex_wasm::stdlib::Stdlib>,
-=======
-    T::Builtin: HandlerActorBuiltin,
->>>>>>> 9a1f7d91
+    T::Builtin: HandlerActorBuiltin + Into<reflex_wasm::stdlib::Stdlib>,
     TConnect: hyper::client::connect::Connect + Clone + Send + Sync + 'static,
     TReconnect: ReconnectTimeout + Send + Clone + 'static,
     TGrpcConfig: GrpcConfig + Send + Clone + 'static,
@@ -1480,11 +1424,7 @@
     T::ExpressionList: Send,
     TFactory: AsyncExpressionFactory<T> + Default,
     TAllocator: AsyncHeapAllocator<T> + Default,
-<<<<<<< HEAD
-    T::Builtin: Into<reflex_wasm::stdlib::Stdlib>,
-=======
-    T::Builtin: HandlerActorBuiltin,
->>>>>>> 9a1f7d91
+    T::Builtin: HandlerActorBuiltin + Into<reflex_wasm::stdlib::Stdlib>,
     TConnect: hyper::client::connect::Connect + Clone + Send + Sync + 'static,
     TReconnect: ReconnectTimeout + Send + Clone + 'static,
     TGrpcConfig: GrpcConfig + Send + Clone + 'static,
@@ -1520,11 +1460,7 @@
     T::ExpressionList: Send,
     TFactory: AsyncExpressionFactory<T> + Default,
     TAllocator: AsyncHeapAllocator<T> + Default,
-<<<<<<< HEAD
-    T::Builtin: Into<reflex_wasm::stdlib::Stdlib>,
-=======
-    T::Builtin: HandlerActorBuiltin,
->>>>>>> 9a1f7d91
+    T::Builtin: HandlerActorBuiltin + Into<reflex_wasm::stdlib::Stdlib>,
     TConnect: hyper::client::connect::Connect + Clone + Send + Sync + 'static,
     TReconnect: ReconnectTimeout + Send + Clone + 'static,
     TGrpcConfig: GrpcConfig + Send + Clone + 'static,
@@ -1548,11 +1484,7 @@
     T::ExpressionList: Send,
     TFactory: AsyncExpressionFactory<T> + Default,
     TAllocator: AsyncHeapAllocator<T> + Default,
-<<<<<<< HEAD
-    T::Builtin: Into<reflex_wasm::stdlib::Stdlib>,
-=======
-    T::Builtin: HandlerActorBuiltin,
->>>>>>> 9a1f7d91
+    T::Builtin: HandlerActorBuiltin + Into<reflex_wasm::stdlib::Stdlib>,
     TConnect: hyper::client::connect::Connect + Clone + Send + Sync + 'static,
     TReconnect: ReconnectTimeout + Send + Clone + 'static,
     TGrpcConfig: GrpcConfig + Send + Clone + 'static,
@@ -1576,11 +1508,7 @@
     T::ExpressionList: Send,
     TFactory: AsyncExpressionFactory<T> + Default,
     TAllocator: AsyncHeapAllocator<T> + Default,
-<<<<<<< HEAD
-    T::Builtin: Into<reflex_wasm::stdlib::Stdlib>,
-=======
-    T::Builtin: HandlerActorBuiltin,
->>>>>>> 9a1f7d91
+    T::Builtin: HandlerActorBuiltin + Into<reflex_wasm::stdlib::Stdlib>,
     TConnect: hyper::client::connect::Connect + Clone + Send + Sync + 'static,
     TReconnect: ReconnectTimeout + Send + Clone + 'static,
     TGrpcConfig: GrpcConfig + Send + Clone + 'static,
@@ -1606,11 +1534,7 @@
     T::ExpressionList: Send,
     TFactory: AsyncExpressionFactory<T> + Default,
     TAllocator: AsyncHeapAllocator<T> + Default,
-<<<<<<< HEAD
-    T::Builtin: Into<reflex_wasm::stdlib::Stdlib>,
-=======
-    T::Builtin: HandlerActorBuiltin,
->>>>>>> 9a1f7d91
+    T::Builtin: HandlerActorBuiltin + Into<reflex_wasm::stdlib::Stdlib>,
     TConnect: hyper::client::connect::Connect + Clone + Send + Sync + 'static,
     TReconnect: ReconnectTimeout + Send + Clone + 'static,
     TGrpcConfig: GrpcConfig + Send + Clone + 'static,
@@ -1636,11 +1560,7 @@
     T::ExpressionList: Send,
     TFactory: AsyncExpressionFactory<T> + Default,
     TAllocator: AsyncHeapAllocator<T> + Default,
-<<<<<<< HEAD
-    T::Builtin: Into<reflex_wasm::stdlib::Stdlib>,
-=======
-    T::Builtin: HandlerActorBuiltin,
->>>>>>> 9a1f7d91
+    T::Builtin: HandlerActorBuiltin + Into<reflex_wasm::stdlib::Stdlib>,
     TConnect: hyper::client::connect::Connect + Clone + Send + Sync + 'static,
     TReconnect: ReconnectTimeout + Send + Clone + 'static,
     TGrpcConfig: GrpcConfig + Send + Clone + 'static,
@@ -1666,11 +1586,7 @@
     T::ExpressionList: Send,
     TFactory: AsyncExpressionFactory<T> + Default,
     TAllocator: AsyncHeapAllocator<T> + Default,
-<<<<<<< HEAD
-    T::Builtin: Into<reflex_wasm::stdlib::Stdlib>,
-=======
-    T::Builtin: HandlerActorBuiltin,
->>>>>>> 9a1f7d91
+    T::Builtin: HandlerActorBuiltin + Into<reflex_wasm::stdlib::Stdlib>,
     TConnect: hyper::client::connect::Connect + Clone + Send + Sync + 'static,
     TReconnect: ReconnectTimeout + Send + Clone + 'static,
     TGrpcConfig: GrpcConfig + Send + Clone + 'static,
@@ -1696,11 +1612,7 @@
     T::ExpressionList: Send,
     TFactory: AsyncExpressionFactory<T> + Default,
     TAllocator: AsyncHeapAllocator<T> + Default,
-<<<<<<< HEAD
-    T::Builtin: Into<reflex_wasm::stdlib::Stdlib>,
-=======
-    T::Builtin: HandlerActorBuiltin,
->>>>>>> 9a1f7d91
+    T::Builtin: HandlerActorBuiltin + Into<reflex_wasm::stdlib::Stdlib>,
     TConnect: hyper::client::connect::Connect + Clone + Send + Sync + 'static,
     TReconnect: ReconnectTimeout + Send + Clone + 'static,
     TGrpcConfig: GrpcConfig + Send + Clone + 'static,
@@ -1726,11 +1638,7 @@
     T::ExpressionList: Send,
     TFactory: AsyncExpressionFactory<T> + Default,
     TAllocator: AsyncHeapAllocator<T> + Default,
-<<<<<<< HEAD
-    T::Builtin: Into<reflex_wasm::stdlib::Stdlib>,
-=======
-    T::Builtin: HandlerActorBuiltin,
->>>>>>> 9a1f7d91
+    T::Builtin: HandlerActorBuiltin + Into<reflex_wasm::stdlib::Stdlib>,
     TConnect: hyper::client::connect::Connect + Clone + Send + Sync + 'static,
     TReconnect: ReconnectTimeout + Send + Clone + 'static,
     TGrpcConfig: GrpcConfig + Send + Clone + 'static,
