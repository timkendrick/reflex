// SPDX-FileCopyrightText: 2023 Marshall Wace <opensource@mwam.com>
// SPDX-License-Identifier: Apache-2.0
// SPDX-FileContributor: Tim Kendrick <t.kendrick@mwam.com> https://github.com/timkendrickmw
// SPDX-FileContributor: Jordan Hall <j.hall@mwam.com> https://github.com/j-hall-mwam
// SPDX-FileContributor: Chris Campbell <c.campbell@mwam.com> https://github.com/c-campbell-mwam
use std::{
    fs,
    iter::once,
    marker::PhantomData,
    ops::Deref,
    path::{Path, PathBuf},
    pin::Pin,
    time::{Duration, Instant},
};

use anyhow::{anyhow, Context, Result};
use clap::Parser;
use futures::{Future, Stream, StreamExt};
use metrics::SharedString;
use pin_project::pin_project;
use reflex::{
    cache::SubstitutionCache,
    core::{
        Applicable, ConditionType, Expression, ExpressionFactory, HeapAllocator,
        InstructionPointer, Reducible, Rewritable, StateCache,
    },
    env::inject_env_vars,
};
use reflex_cli::{
    builtins::CliBuiltins, create_parser, format_signal_result, repl, Syntax, SyntaxParser,
};
use reflex_dispatcher::{
    Action, Actor, ActorEvents, AsyncScheduler, Handler, HandlerContext, Matcher, MessageData,
    Named, ProcessId, Redispatcher, SchedulerMode, SchedulerTransition, SerializableAction,
    SerializedAction, TaskFactory, TaskInbox, Worker,
};
use reflex_grpc::{
    action::*,
    actor::{GrpcHandler, GrpcHandlerAction, GrpcHandlerMetricNames, GrpcHandlerTask},
    load_grpc_services,
    task::{GrpcHandlerConnectionTaskAction, GrpcHandlerConnectionTaskFactory},
    DefaultGrpcConfig, GrpcConfig,
};
use reflex_handlers::{
    action::{
        fetch::{
            FetchHandlerActions, FetchHandlerConnectionErrorAction, FetchHandlerFetchCompleteAction,
        },
        graphql::*,
        timeout::{TimeoutHandlerActions, TimeoutHandlerTimeoutAction},
        timestamp::{TimestampHandlerActions, TimestampHandlerUpdateAction},
    },
    actor::{HandlerAction, HandlerActor, HandlerTask},
    default_handler_actors, hyper,
    task::{
        fetch::FetchHandlerTaskFactory,
        graphql::{
            GraphQlHandlerHttpFetchTaskFactory, GraphQlHandlerWebSocketConnectionTaskFactory,
        },
        timeout::TimeoutHandlerTaskFactory,
        timestamp::TimestampHandlerTaskFactory,
        DefaultHandlersTaskAction, DefaultHandlersTaskFactory,
    },
    utils::tls::{create_https_client, hyper_rustls},
    DefaultHandlerMetricNames,
};
use reflex_interpreter::{
    compiler::{
        hash_compiled_program, Compile, CompiledProgram, Compiler, CompilerMode, CompilerOptions,
    },
    execute, DefaultInterpreterCache, InterpreterOptions,
};
use reflex_json::{JsonMap, JsonValue};
use reflex_lang::{allocator::DefaultAllocator, CachedSharedTerm, SharedTermFactory};
use reflex_macros::{blanket_trait, task_factory_enum, Matcher, Named};
use reflex_protobuf::types::WellKnownTypesTranscoder;
use reflex_runtime::{
    action::{bytecode_interpreter::*, effect::*, evaluate::*, query::*, RuntimeActions},
    actor::{
        bytecode_interpreter::{
            BytecodeInterpreter, BytecodeInterpreterAction, BytecodeInterpreterMetricLabels,
            BytecodeInterpreterMetricNames,
        },
        evaluate_handler::{
            create_evaluate_effect, create_evaluate_effect_type, is_evaluate_effect_type,
            parse_evaluate_effect_result,
        },
        RuntimeAction, RuntimeActor, RuntimeMetricNames,
    },
    runtime_actors,
    task::{
        bytecode_worker::BytecodeWorkerTaskFactory, evaluate_handler::EffectThrottleTaskFactory,
        wasm_worker::WasmWorkerTaskFactory, RuntimeTask, RuntimeTaskAction, RuntimeTaskFactory,
    },
    AsyncExpression, AsyncExpressionFactory, AsyncHeapAllocator, QueryEvaluationMode,
    QueryInvalidationStrategy,
};
use reflex_scheduler::threadpool::TokioRuntimeThreadPoolFactory;
use reflex_scheduler::tokio::{
    AsyncMessage, NoopTokioSchedulerInstrumentation, TokioCommand, TokioSchedulerBuilder,
    TokioSchedulerLogger,
};
use reflex_utils::reconnect::{NoopReconnectTimeout, ReconnectTimeout};

/// Reflex runtime evaluator
#[derive(Parser)]
struct Args {
    /// Optional entry point module to evaluate (defaults to REPL)
    entry_point: Option<PathBuf>,
    /// Entry point syntax
    #[clap(long, default_value = "javascript")]
    syntax: Syntax,
    /// Path to custom TLS certificate
    #[clap(long)]
    tls_cert: Option<PathBuf>,
    /// Paths of compiled gRPC service definition protobufs
    #[clap(long)]
    grpc_service: Vec<PathBuf>,
    /// Throttle stateful effect updates
    #[clap(long)]
    effect_throttle_ms: Option<u64>,
    /// Log runtime actions
    #[clap(long)]
    log: bool,
    /// Prevent static optimizations
    #[clap(long)]
    unoptimized: bool,
    /// Add debug printing of bytecode output from compiler
    #[clap(long)]
    debug_compiler: bool,
    /// Add debug printing of bytecode execution
    #[clap(long)]
    debug_interpreter: bool,
    /// Add debug printing of stack during execution
    #[clap(long)]
    debug_stack: bool,
}

#[tokio::main]
pub async fn main() -> Result<()> {
    type TBuiltin = CliBuiltins;
    type T = CachedSharedTerm<TBuiltin>;
    type TFactory = SharedTermFactory<TBuiltin>;
    type TAllocator = DefaultAllocator<T>;
    type TConnect = hyper_rustls::HttpsConnector<hyper::client::HttpConnector>;
    type TReconnect = NoopReconnectTimeout;
    type TGrpcConfig = DefaultGrpcConfig;
    type TAction = CliActions<T>;
    type TMetricLabels = CliMetricLabels;
    type TTask =
        CliActorFactory<T, TFactory, TAllocator, TConnect, TReconnect, TGrpcConfig, TMetricLabels>;
    type TInstrumentation = NoopTokioSchedulerInstrumentation<TAction, TTask>;
    let args = Args::parse();
    let unoptimized = args.unoptimized;
    let debug_actions = args.log;
    let debug_compiler = args.debug_compiler;
    let debug_interpreter = args.debug_interpreter;
    let debug_stack = args.debug_stack;
    let effect_throttle = args.effect_throttle_ms.map(Duration::from_millis);
    let factory: TFactory = SharedTermFactory::<TBuiltin>::default();
    let allocator: TAllocator = DefaultAllocator::default();
    let input_path = args.entry_point;
    let syntax = args.syntax;
    let https_client: hyper::Client<TConnect> = create_https_client(None)?;
    let grpc_services = load_grpc_services(args.grpc_service.iter())
        .with_context(|| "Failed to load gRPC service descriptor")?;
    let grpc_config = DefaultGrpcConfig::default();
    let grpc_max_operations_per_connection =
        match std::env::var("GRPC_MAX_OPERATIONS_PER_CONNECTION") {
            Ok(value) => str::parse::<usize>(&value)
                .with_context(|| "Invalid value for GRPC_MAX_OPERATIONS_PER_CONNECTION")
                .map(Some),
            _ => Ok(None),
        }?;
    match input_path {
        None => {
            let state = StateCache::default();
            let mut cache = SubstitutionCache::new();
            let parser = create_parser(syntax, None, &factory, &allocator);
            repl::run(parser, &state, &factory, &allocator, &mut cache)?;
        }
        Some(input_path) => {
            let compiler_options = CompilerOptions {
                debug: debug_compiler,
                ..if unoptimized {
                    CompilerOptions::unoptimized()
                } else {
                    CompilerOptions::default()
                }
            };
            let interpreter_options = InterpreterOptions {
                debug_instructions: debug_interpreter || debug_stack,
                debug_stack,
                ..InterpreterOptions::default()
            };
            let source = read_file(&input_path)?;
            let parser = create_parser(syntax, Some(&input_path), &factory, &allocator);
            let expression = parser
                .parse(&source)
                .map(|expression| {
                    inject_env_vars(expression, std::env::vars(), &factory, &allocator)
                })
                .map_err(|err| {
                    anyhow!(
                        "Failed to parse source at {}: {}",
                        input_path.display(),
                        err
                    )
                })?;
            let program = Compiler::new(compiler_options, None)
                .compile(&expression, CompilerMode::Function, &factory, &allocator)
                .map_err(|err| {
                    anyhow!(
                        "Failed to compile source at {}: {}",
                        input_path.display(),
                        err
                    )
                })?;
            let entry_point = InstructionPointer::default();
            let state = StateCache::default();
            let state_id = 0;
            let mut interpreter_cache = DefaultInterpreterCache::default();
            let cache_key = hash_compiled_program(&program, &entry_point);

            let (result, _cache_entries) = execute(
                cache_key,
                &program,
                entry_point,
                state_id,
                &state,
                &factory,
                &allocator,
                &interpreter_options,
                &mut interpreter_cache,
            )
            .map_err(|err| {
                anyhow!(
                    "Failed to execute program at {}: {}",
                    input_path.display(),
                    err
                )
            })?;
            let (output, dependencies) = result.into_parts();
            if dependencies.is_empty() {
                println!("{}", output);
            } else {
                let (evaluate_effect, subscribe_action) =
                    create_query(expression, &factory, &allocator);
                let logger = if debug_actions {
                    Some(CliActionLogger::stderr())
                } else {
                    None
                };
                let instrumentation = NoopTokioSchedulerInstrumentation::default();
                let async_tasks =
                    TokioRuntimeThreadPoolFactory::new(tokio::runtime::Handle::current());
                let blocking_tasks =
                    TokioRuntimeThreadPoolFactory::new(tokio::runtime::Handle::current());
                let (scheduler, main_pid) = {
                    let mut builder = TokioSchedulerBuilder::<TAction, TTask, _, _, _, _>::new(
                        logger,
                        instrumentation,
                        async_tasks,
                        blocking_tasks,
                    );
                    let main_pid = builder.generate_pid();
                    let actors = {
                        runtime_actors(
                            factory.clone(),
                            allocator.clone(),
                            effect_throttle,
                            RuntimeMetricNames::default(),
                            main_pid,
                        )
                        .into_iter()
                        .map(CliActor::Runtime)
                    }
                    .chain(once(CliActor::BytecodeInterpreter(
                        BytecodeInterpreter::new(
                            (CompiledProgram::default(), InstructionPointer::default()),
                            compiler_options,
                            interpreter_options,
                            factory.clone(),
                            allocator.clone(),
                            BytecodeInterpreterMetricNames::default(),
                            CliMetricLabels,
                            main_pid,
                        ),
                    )))
                    .chain(
                        default_handler_actors::<
                            TAction,
                            TTask,
                            T,
                            TFactory,
                            TAllocator,
                            TConnect,
                            TReconnect,
                        >(
                            https_client,
                            &factory,
                            &allocator,
                            NoopReconnectTimeout,
                            DefaultHandlerMetricNames::default(),
                            main_pid,
                        )
                        .into_iter()
                        .map(|actor| CliActor::Handler(actor)),
                    )
                    .chain(once(CliActor::Grpc(GrpcHandler::new(
                        grpc_services,
                        WellKnownTypesTranscoder,
                        factory.clone(),
                        allocator.clone(),
                        NoopReconnectTimeout,
                        grpc_max_operations_per_connection,
                        grpc_config,
                        GrpcHandlerMetricNames::default(),
                        main_pid,
                    ))))
                    .map(|actor| (builder.generate_pid(), actor))
                    .collect::<Vec<_>>();
                    let actor_pids = actors.iter().map(|(pid, _)| *pid);
                    builder.worker(main_pid, CliActor::Main(Redispatcher::new(actor_pids)));
                    for (pid, actor) in actors {
                        builder.worker(pid, actor);
                    }
                    builder.send(main_pid, TAction::from(subscribe_action));
                    let runtime = builder.build();
                    (runtime, main_pid)
                };
                let mut results_stream = tokio::spawn(scheduler.subscribe(main_pid, {
                    let factory = factory.clone();
                    move |action: &CliActions<CachedSharedTerm<CliBuiltins>>| {
                        let EffectEmitAction { effect_types } = action.match_type()?;
                        let update = effect_types
                            .iter()
                            .filter(|batch| is_evaluate_effect_type(&batch.effect_type, &factory))
                            .flat_map(|batch| batch.updates.iter())
                            .filter(|(key, _)| *key == evaluate_effect.id())
                            .filter_map({
                                let factory = factory.clone();
                                move |(_, value)| parse_evaluate_effect_result(value, &factory)
                            })
                            .next()?;
                        Some(update.result().clone())
                    }
                }))
                .await
                .unwrap();
                while let Some(value) = results_stream.next().await {
                    let output = match factory.match_signal_term(&value) {
                        None => format!("{}", value),
                        Some(signal) => format_signal_result(signal),
                    };
                    println!("{}{}", clear_escape_sequence(), output);
                }
            }
        }
    }
    Ok(())
}

fn create_query<
    T: AsyncExpression,
    TFactory: AsyncExpressionFactory<T>,
    TAllocator: AsyncHeapAllocator<T>,
>(
    query: T,
    factory: &TFactory,
    allocator: &TAllocator,
) -> (T::Signal, EffectSubscribeAction<T>) {
    let evaluate_effect = create_evaluate_effect(
        String::from("<anonymous>"),
        query,
        QueryEvaluationMode::Standalone,
        QueryInvalidationStrategy::Exact,
        factory,
        allocator,
    );
    let subscribe_action = EffectSubscribeAction {
        effect_type: create_evaluate_effect_type(factory, allocator),
        effects: vec![evaluate_effect.clone()],
    };
    (evaluate_effect, subscribe_action)
}

struct CliMetricLabels;
impl BytecodeInterpreterMetricLabels for CliMetricLabels {
    fn labels(&self, query_name: &str) -> Vec<(SharedString, SharedString)> {
        vec![("worker".into(), String::from(query_name).into())]
    }
}

pub struct CliActionLogger<
    TOut: std::io::Write,
    TAction: Action,
    TTask: TaskFactory<TAction, TTask>,
> {
    output: TOut,
    _action: PhantomData<TAction>,
    _task: PhantomData<TTask>,
}
impl<TOut: std::io::Write, TAction: Action, TTask: TaskFactory<TAction, TTask>>
    CliActionLogger<TOut, TAction, TTask>
{
    pub fn new(output: TOut) -> Self {
        Self {
            output,
            _action: PhantomData,
            _task: PhantomData,
        }
    }
    fn log(&mut self, action: &impl SerializableAction) {
        let serialized_args = JsonValue::Object(JsonMap::from_iter(action.to_json()));
        let _ = writeln!(
            self.output,
            "[{}] {}",
            action.name(),
            serialized_args.to_string()
        );
    }
}
impl<TAction: Action, TTask: TaskFactory<TAction, TTask>>
    CliActionLogger<std::io::Stderr, TAction, TTask>
{
    pub fn stderr() -> Self {
        Self::new(std::io::stderr())
    }
}
impl<TAction: Action, TTask: TaskFactory<TAction, TTask>> Clone
    for CliActionLogger<std::io::Stderr, TAction, TTask>
{
    fn clone(&self) -> Self {
        Self::new(std::io::stderr())
    }
}
impl<TAction: Action, TTask: TaskFactory<TAction, TTask>>
    CliActionLogger<std::io::Stdout, TAction, TTask>
{
    pub fn stdout() -> Self {
        Self::new(std::io::stdout())
    }
}
impl<TAction: Action, TTask: TaskFactory<TAction, TTask>> Clone
    for CliActionLogger<std::io::Stdout, TAction, TTask>
{
    fn clone(&self) -> Self {
        Self::new(std::io::stdout())
    }
}
impl<TOut: std::io::Write, TAction: Action, TTask: TaskFactory<TAction, TTask>> TokioSchedulerLogger
    for CliActionLogger<TOut, TAction, TTask>
where
    TAction: SerializableAction,
{
    type Action = TAction;
    type Task = TTask;
    fn log_scheduler_command(
        &mut self,
        _command: &TokioCommand<Self::Action, Self::Task>,
        _enqueue_time: Instant,
    ) {
    }
    fn log_worker_message(
        &mut self,
        message: &AsyncMessage<Self::Action>,
        _actor: &<Self::Task as TaskFactory<Self::Action, Self::Task>>::Actor,
        _pid: ProcessId,
    ) {
        let action = message.deref();
        self.log(action);
    }
    fn log_task_message(&mut self, _message: &AsyncMessage<Self::Action>, _pid: ProcessId) {}
}

fn read_file(path: &Path) -> Result<String> {
    fs::read_to_string(path).with_context(|| format!("Failed to read path {}", path.display()))
}

fn clear_escape_sequence() -> &'static str {
    "\x1b[2J\x1b[H"
}

#[derive(PartialEq, Eq, Clone, Debug)]
enum CliActions<T: Expression> {
    Runtime(RuntimeActions<T>),
    BytecodeInterpreter(BytecodeInterpreterActions<T>),
    FetchHandler(FetchHandlerActions),
    GraphQlHandler(GraphQlHandlerActions),
    TimeoutHandler(TimeoutHandlerActions),
    TimestampHandler(TimestampHandlerActions),
    GrpcHandler(GrpcHandlerActions),
}
impl<T: Expression> Named for CliActions<T> {
    fn name(&self) -> &'static str {
        match self {
            Self::Runtime(action) => action.name(),
            Self::BytecodeInterpreter(action) => action.name(),
            Self::FetchHandler(action) => action.name(),
            Self::GraphQlHandler(action) => action.name(),
            Self::TimeoutHandler(action) => action.name(),
            Self::TimestampHandler(action) => action.name(),
            Self::GrpcHandler(action) => action.name(),
        }
    }
}
impl<T: Expression> Action for CliActions<T> {}
impl<T: Expression> SerializableAction for CliActions<T> {
    fn to_json(&self) -> SerializedAction {
        match self {
            Self::Runtime(action) => action.to_json(),
            Self::BytecodeInterpreter(action) => action.to_json(),
            Self::FetchHandler(action) => action.to_json(),
            Self::GraphQlHandler(action) => action.to_json(),
            Self::TimeoutHandler(action) => action.to_json(),
            Self::TimestampHandler(action) => action.to_json(),
            Self::GrpcHandler(action) => action.to_json(),
        }
    }
}

blanket_trait!(
    trait CliAction<T: Expression>:
        SerializableAction
        + RuntimeAction<T>
        + HandlerAction<T>
        + GrpcHandlerAction<T>
        + BytecodeInterpreterAction<T>
        + CliTaskAction<T>
    {
    }
);

blanket_trait!(
    trait CliTask<T, TFactory, TAllocator, TConnect>:
        RuntimeTask<T, TFactory, TAllocator>
        + HandlerTask<TConnect>
        + GrpcHandlerTask<T, TFactory, TAllocator, WellKnownTypesTranscoder>
    where
        T: Expression,
        TFactory: ExpressionFactory<T>,
        TAllocator: HeapAllocator<T>,
        TConnect: hyper::client::connect::Connect + Clone + Send + Sync + 'static,
    {
    }
);

enum CliActor<
    T,
    TFactory,
    TAllocator,
    TConnect,
    TReconnect,
    TGrpcConfig,
    TMetricLabels,
    TAction,
    TTask,
> where
    T: AsyncExpression + Rewritable<T> + Reducible<T> + Applicable<T> + Compile<T>,
    T::String: Send,
    T::Builtin: Send,
    T::Signal: Send,
    T::SignalList: Send,
    T::StructPrototype: Send,
    T::ExpressionList: Send,
    TFactory: AsyncExpressionFactory<T> + Default,
    TAllocator: AsyncHeapAllocator<T> + Default,
    TConnect: hyper::client::connect::Connect + Clone + Send + Sync + 'static,
    TReconnect: ReconnectTimeout + Send + Clone + 'static,
    TGrpcConfig: GrpcConfig + Send + 'static,
    TMetricLabels: BytecodeInterpreterMetricLabels + Send + 'static,
    TAction: Action + CliTaskAction<T> + Send + 'static,
    TTask: TaskFactory<TAction, TTask>,
{
    Runtime(RuntimeActor<T, TFactory, TAllocator>),
    Handler(HandlerActor<T, TFactory, TAllocator, TConnect, TReconnect>),
    Grpc(GrpcHandler<T, TFactory, TAllocator, WellKnownTypesTranscoder, TGrpcConfig, TReconnect>),
    BytecodeInterpreter(BytecodeInterpreter<T, TFactory, TAllocator, TMetricLabels>),
    Main(Redispatcher),
    Task(CliTaskActor<T, TFactory, TAllocator, TConnect, TAction, TTask>),
}
impl<T, TFactory, TAllocator, TConnect, TReconnect, TGrpcConfig, TMetricLabels, TAction, TTask>
    Named
    for CliActor<
        T,
        TFactory,
        TAllocator,
        TConnect,
        TReconnect,
        TGrpcConfig,
        TMetricLabels,
        TAction,
        TTask,
    >
where
    T: AsyncExpression + Rewritable<T> + Reducible<T> + Applicable<T> + Compile<T>,
    T::String: Send,
    T::Builtin: Send,
    T::Signal: Send,
    T::SignalList: Send,
    T::StructPrototype: Send,
    T::ExpressionList: Send,
    TFactory: AsyncExpressionFactory<T> + Default,
    TAllocator: AsyncHeapAllocator<T> + Default,
    TConnect: hyper::client::connect::Connect + Clone + Send + Sync + 'static,
    TReconnect: ReconnectTimeout + Send + Clone + 'static,
    TGrpcConfig: GrpcConfig + Send + 'static,
    TMetricLabels: BytecodeInterpreterMetricLabels + Send + 'static,
    TAction: Action + CliTaskAction<T> + Send + 'static,
    TTask: TaskFactory<TAction, TTask>,
{
    fn name(&self) -> &'static str {
        match self {
            Self::Runtime(inner) => inner.name(),
            Self::Handler(inner) => inner.name(),
            Self::Grpc(inner) => inner.name(),
            Self::BytecodeInterpreter(inner) => inner.name(),
            Self::Main(inner) => inner.name(),
            Self::Task(inner) => inner.name(),
        }
    }
}

impl<T, TFactory, TAllocator, TConnect, TReconnect, TGrpcConfig, TMetricLabels, TAction, TTask>
    Actor<TAction, TTask>
    for CliActor<
        T,
        TFactory,
        TAllocator,
        TConnect,
        TReconnect,
        TGrpcConfig,
        TMetricLabels,
        TAction,
        TTask,
    >
where
    T: AsyncExpression + Rewritable<T> + Reducible<T> + Applicable<T> + Compile<T>,
    T::String: Send,
    T::Builtin: Send,
    T::Signal: Send,
    T::SignalList: Send,
    T::StructPrototype: Send,
    T::ExpressionList: Send,
    TFactory: AsyncExpressionFactory<T> + Default,
    TAllocator: AsyncHeapAllocator<T> + Default,
    TConnect: hyper::client::connect::Connect + Clone + Send + Sync + 'static,
    TReconnect: ReconnectTimeout + Send + Clone + 'static,
    TGrpcConfig: GrpcConfig + Send + Clone + 'static,
    TMetricLabels: BytecodeInterpreterMetricLabels + Send + 'static,
    TAction: Action + CliAction<T> + Send + 'static,
    TTask:
        TaskFactory<TAction, TTask> + CliTask<T, TFactory, TAllocator, TConnect> + Send + 'static,
{
    type Events<TInbox: TaskInbox<TAction>> = CliEvents<
        T,
        TFactory,
        TAllocator,
        TConnect,
        TReconnect,
        TGrpcConfig,
        TMetricLabels,
        TInbox,
        TAction,
        TTask,
    >;
    type Dispose = CliDispose<
        T,
        TFactory,
        TAllocator,
        TConnect,
        TReconnect,
        TGrpcConfig,
        TMetricLabels,
        TAction,
        TTask,
    >;
    fn init(&self) -> Self::State {
        match self {
            Self::Runtime(actor) => {
                CliActorState::Runtime(<RuntimeActor<T, TFactory, TAllocator> as Actor<
                    TAction,
                    TTask,
                >>::init(actor))
            }
            Self::Handler(actor) => {
                CliActorState::Handler(
                    <HandlerActor<T, TFactory, TAllocator, TConnect, TReconnect> as Actor<
                        TAction,
                        TTask,
                    >>::init(actor),
                )
            }
            Self::Grpc(actor) => {
                CliActorState::Grpc(<GrpcHandler<
                    T,
                    TFactory,
                    TAllocator,
                    WellKnownTypesTranscoder,
                    TGrpcConfig,
                    TReconnect,
                > as Actor<TAction, TTask>>::init(actor))
            }
            Self::BytecodeInterpreter(actor) => {
                CliActorState::BytecodeInterpreter(<BytecodeInterpreter<
                    T,
                    TFactory,
                    TAllocator,
                    TMetricLabels,
                > as Actor<TAction, TTask>>::init(
                    actor
                ))
            }
            Self::Main(actor) => {
                CliActorState::Main(<Redispatcher as Actor<TAction, TTask>>::init(actor))
            }
            Self::Task(actor) => {
                CliActorState::Task(<CliTaskActor<
                    T,
                    TFactory,
                    TAllocator,
                    TConnect,
                    TAction,
                    TTask,
                > as Actor<TAction, TTask>>::init(actor))
            }
        }
    }
    fn events<TInbox: TaskInbox<TAction>>(
        &self,
        inbox: TInbox,
    ) -> ActorEvents<TInbox, Self::Events<TInbox>, Self::Dispose> {
        match self {
            Self::Runtime(actor) => <RuntimeActor<T, TFactory, TAllocator> as Actor<
                TAction,
                TTask,
            >>::events(actor, inbox)
            .map(|(events, dispose)| {
                (CliEvents::Runtime(events), dispose.map(CliDispose::Runtime))
            }),
            Self::Handler(actor) => {
                <HandlerActor<T, TFactory, TAllocator, TConnect, TReconnect> as Actor<
                    TAction,
                    TTask,
                >>::events(actor, inbox)
                .map(|(events, dispose)| {
                    (CliEvents::Handler(events), dispose.map(CliDispose::Handler))
                })
            }
            Self::Grpc(actor) => <GrpcHandler<
                T,
                TFactory,
                TAllocator,
                WellKnownTypesTranscoder,
                TGrpcConfig,
                TReconnect,
            > as Actor<TAction, TTask>>::events(actor, inbox)
            .map(|(events, dispose)| (CliEvents::Grpc(events), dispose.map(CliDispose::Grpc))),
            Self::BytecodeInterpreter(actor) => {
                <BytecodeInterpreter<T, TFactory, TAllocator, TMetricLabels> as Actor<
                    TAction,
                    TTask,
                >>::events(actor, inbox)
                .map(|(events, dispose)| {
                    (
                        CliEvents::BytecodeInterpreter(events),
                        dispose.map(CliDispose::BytecodeInterpreter),
                    )
                })
            }
            Self::Main(actor) => <Redispatcher as Actor<TAction, TTask>>::events(actor, inbox)
                .map(|(events, dispose)| (CliEvents::Main(events), dispose.map(CliDispose::Main))),
            Self::Task(actor) => {
                <CliTaskActor<T, TFactory, TAllocator, TConnect, TAction, TTask> as Actor<
                    TAction,
                    TTask,
                >>::events(actor, inbox)
                .map(|(events, dispose)| (CliEvents::Task(events), dispose.map(CliDispose::Task)))
            }
        }
    }
}

impl<T, TFactory, TAllocator, TConnect, TReconnect, TGrpcConfig, TMetricLabels, TAction, TTask>
    Worker<TAction, SchedulerTransition<TAction, TTask>>
    for CliActor<
        T,
        TFactory,
        TAllocator,
        TConnect,
        TReconnect,
        TGrpcConfig,
        TMetricLabels,
        TAction,
        TTask,
    >
where
    T: AsyncExpression + Rewritable<T> + Reducible<T> + Applicable<T> + Compile<T>,
    T::String: Send,
    T::Builtin: Send,
    T::Signal: Send,
    T::SignalList: Send,
    T::StructPrototype: Send,
    T::ExpressionList: Send,
    TFactory: AsyncExpressionFactory<T> + Default,
    TAllocator: AsyncHeapAllocator<T> + Default,
    TConnect: hyper::client::connect::Connect + Clone + Send + Sync + 'static,
    TReconnect: ReconnectTimeout + Send + Clone + 'static,
    TGrpcConfig: GrpcConfig + Send + Clone + 'static,
    TMetricLabels: BytecodeInterpreterMetricLabels + Send + 'static,
    TAction: Action + CliAction<T> + Send + 'static,
    TTask:
        TaskFactory<TAction, TTask> + CliTask<T, TFactory, TAllocator, TConnect> + Send + 'static,
{
    fn accept(&self, message: &TAction) -> bool {
        match self {
            Self::Runtime(actor) => <RuntimeActor<T, TFactory, TAllocator> as Worker<
                TAction,
                SchedulerTransition<TAction, TTask>,
            >>::accept(actor, message),
            Self::Handler(actor) => {
                <HandlerActor<T, TFactory, TAllocator, TConnect, TReconnect> as Worker<
                    TAction,
                    SchedulerTransition<TAction, TTask>,
                >>::accept(actor, message)
            }
            Self::Grpc(actor) => <GrpcHandler<
                T,
                TFactory,
                TAllocator,
                WellKnownTypesTranscoder,
                TGrpcConfig,
                TReconnect,
            > as Worker<TAction, SchedulerTransition<TAction, TTask>>>::accept(
                actor, message
            ),
            Self::BytecodeInterpreter(actor) => {
                <BytecodeInterpreter<T, TFactory, TAllocator, TMetricLabels> as Worker<
                    TAction,
                    SchedulerTransition<TAction, TTask>,
                >>::accept(actor, message)
            }
            Self::Main(actor) => <Redispatcher as Worker<
                TAction,
                SchedulerTransition<TAction, TTask>,
            >>::accept(actor, message),
            Self::Task(actor) => {
                <CliTaskActor<T, TFactory, TAllocator, TConnect, TAction, TTask> as Worker<
                    TAction,
                    SchedulerTransition<TAction, TTask>,
                >>::accept(actor, message)
            }
        }
    }
    fn schedule(&self, message: &TAction, state: &Self::State) -> Option<SchedulerMode> {
        match (self, state) {
            (Self::Runtime(actor), CliActorState::Runtime(state)) => {
                <RuntimeActor<T, TFactory, TAllocator> as Worker<
                    TAction,
                    SchedulerTransition<TAction, TTask>,
                >>::schedule(actor, message, state)
            }
            (Self::Handler(actor), CliActorState::Handler(state)) => {
                <HandlerActor<T, TFactory, TAllocator, TConnect, TReconnect> as Worker<
                    TAction,
                    SchedulerTransition<TAction, TTask>,
                >>::schedule(actor, message, state)
            }
            (Self::Grpc(actor), CliActorState::Grpc(state)) => {
                <GrpcHandler<
                    T,
                    TFactory,
                    TAllocator,
                    WellKnownTypesTranscoder,
                    TGrpcConfig,
                    TReconnect,
                > as Worker<TAction, SchedulerTransition<TAction, TTask>>>::schedule(
                    actor, message, state,
                )
            }
            (Self::BytecodeInterpreter(actor), CliActorState::BytecodeInterpreter(state)) => {
                <BytecodeInterpreter<T, TFactory, TAllocator, TMetricLabels> as Worker<
                    TAction,
                    SchedulerTransition<TAction, TTask>,
                >>::schedule(actor, message, state)
            }
            (Self::Main(actor), CliActorState::Main(state)) => {
                <Redispatcher as Worker<TAction, SchedulerTransition<TAction, TTask>>>::schedule(
                    actor, message, state,
                )
            }
            (Self::Task(actor), CliActorState::Task(state)) => {
                <CliTaskActor<T, TFactory, TAllocator, TConnect, TAction, TTask> as Worker<
                    TAction,
                    SchedulerTransition<TAction, TTask>,
                >>::schedule(actor, message, state)
            }
            _ => unreachable!(),
        }
    }
}

impl<T, TFactory, TAllocator, TConnect, TReconnect, TGrpcConfig, TMetricLabels, TAction, TTask>
    Handler<TAction, SchedulerTransition<TAction, TTask>>
    for CliActor<
        T,
        TFactory,
        TAllocator,
        TConnect,
        TReconnect,
        TGrpcConfig,
        TMetricLabels,
        TAction,
        TTask,
    >
where
    T: AsyncExpression + Rewritable<T> + Reducible<T> + Applicable<T> + Compile<T>,
    T::String: Send,
    T::Builtin: Send,
    T::Signal: Send,
    T::SignalList: Send,
    T::StructPrototype: Send,
    T::ExpressionList: Send,
    TFactory: AsyncExpressionFactory<T> + Default,
    TAllocator: AsyncHeapAllocator<T> + Default,
    TConnect: hyper::client::connect::Connect + Clone + Send + Sync + 'static,
    TReconnect: ReconnectTimeout + Send + Clone + 'static,
    TGrpcConfig: GrpcConfig + Send + Clone + 'static,
    TMetricLabels: BytecodeInterpreterMetricLabels + Send + 'static,
    TAction: Action + CliAction<T> + Send + 'static,
    TTask:
        TaskFactory<TAction, TTask> + CliTask<T, TFactory, TAllocator, TConnect> + Send + 'static,
{
    type State = CliActorState<
        T,
        TFactory,
        TAllocator,
        TConnect,
        TReconnect,
        TGrpcConfig,
        TMetricLabels,
        TAction,
        TTask,
    >;
    fn handle(
        &self,
        state: &mut Self::State,
        action: &TAction,
        metadata: &MessageData,
        context: &mut impl HandlerContext,
    ) -> Option<SchedulerTransition<TAction, TTask>> {
        match (self, state) {
            (Self::Runtime(actor), CliActorState::Runtime(state)) => {
                <RuntimeActor<T, TFactory, TAllocator> as Handler<
                    TAction,
                    SchedulerTransition<TAction, TTask>,
                >>::handle(actor, state, action, metadata, context)
            }
            (Self::Handler(actor), CliActorState::Handler(state)) => {
                <HandlerActor<T, TFactory, TAllocator, TConnect, TReconnect> as Handler<
                    TAction,
                    SchedulerTransition<TAction, TTask>,
                >>::handle(actor, state, action, metadata, context)
            }
            (Self::Grpc(actor), CliActorState::Grpc(state)) => {
                <GrpcHandler<
                    T,
                    TFactory,
                    TAllocator,
                    WellKnownTypesTranscoder,
                    TGrpcConfig,
                    TReconnect,
                > as Handler<TAction, SchedulerTransition<TAction, TTask>>>::handle(
                    actor, state, action, metadata, context,
                )
            }
            (Self::BytecodeInterpreter(actor), CliActorState::BytecodeInterpreter(state)) => {
                <BytecodeInterpreter<T, TFactory, TAllocator, TMetricLabels> as Handler<
                    TAction,
                    SchedulerTransition<TAction, TTask>,
                >>::handle(actor, state, action, metadata, context)
            }
            (Self::Main(actor), CliActorState::Main(state)) => {
                <Redispatcher as Handler<TAction, SchedulerTransition<TAction, TTask>>>::handle(
                    actor, state, action, metadata, context,
                )
            }
            (Self::Task(actor), CliActorState::Task(state)) => {
                <CliTaskActor<T, TFactory, TAllocator, TConnect, TAction, TTask> as Handler<
                    TAction,
                    SchedulerTransition<TAction, TTask>,
                >>::handle(actor, state, action, metadata, context)
            }
            _ => unreachable!(),
        }
    }
}

enum CliActorState<
    T,
    TFactory,
    TAllocator,
    TConnect,
    TReconnect,
    TGrpcConfig,
    TMetricLabels,
    TAction,
    TTask,
> where
    T: AsyncExpression + Rewritable<T> + Reducible<T> + Applicable<T> + Compile<T>,
    T::String: Send,
    T::Builtin: Send,
    T::Signal: Send,
    T::SignalList: Send,
    T::StructPrototype: Send,
    T::ExpressionList: Send,
    TFactory: AsyncExpressionFactory<T> + Default,
    TAllocator: AsyncHeapAllocator<T> + Default,
    TConnect: hyper::client::connect::Connect + Clone + Send + Sync + 'static,
    TReconnect: ReconnectTimeout + Send + Clone + 'static,
    TGrpcConfig: GrpcConfig + Send + Clone + 'static,
    TMetricLabels: BytecodeInterpreterMetricLabels + Send + 'static,
    TAction: Action + CliAction<T> + Send + 'static,
    TTask:
        TaskFactory<TAction, TTask> + CliTask<T, TFactory, TAllocator, TConnect> + Send + 'static,
{
    Runtime(
        <RuntimeActor<T, TFactory, TAllocator> as Handler<
            TAction,
            SchedulerTransition<TAction, TTask>,
        >>::State,
    ),
    Handler(
        <HandlerActor<T, TFactory, TAllocator, TConnect, TReconnect> as Handler<
            TAction,
            SchedulerTransition<TAction, TTask>,
        >>::State,
    ),
    Grpc(
        <GrpcHandler<T, TFactory, TAllocator, WellKnownTypesTranscoder, TGrpcConfig, TReconnect> as Handler<
            TAction,
            SchedulerTransition<TAction, TTask>,
        >>::State,
    ),
    BytecodeInterpreter(
        <BytecodeInterpreter<T, TFactory, TAllocator, TMetricLabels> as Handler<
            TAction,
            SchedulerTransition<TAction, TTask>,
        >>::State,
    ),
    Main(<Redispatcher as Handler<TAction, SchedulerTransition<TAction, TTask>>>::State),
    Task(
        <CliTaskActor<T, TFactory, TAllocator, TConnect, TAction, TTask> as Handler<
            TAction,
            SchedulerTransition<TAction, TTask>,
        >>::State,
    ),
}

#[pin_project(project = CliEventsVariant)]
enum CliEvents<
    T,
    TFactory,
    TAllocator,
    TConnect,
    TReconnect,
    TGrpcConfig,
    TMetricLabels,
    TInbox,
    TAction,
    TTask,
> where
    T: AsyncExpression + Rewritable<T> + Reducible<T> + Applicable<T> + Compile<T>,
    T::String: Send,
    T::Builtin: Send,
    T::Signal: Send,
    T::SignalList: Send,
    T::StructPrototype: Send,
    T::ExpressionList: Send,
    TFactory: AsyncExpressionFactory<T> + Default,
    TAllocator: AsyncHeapAllocator<T> + Default,
    TConnect: hyper::client::connect::Connect + Clone + Send + Sync + 'static,
    TReconnect: ReconnectTimeout + Send + Clone + 'static,
    TGrpcConfig: GrpcConfig + Send + Clone + 'static,
    TMetricLabels: BytecodeInterpreterMetricLabels + Send + 'static,
    TInbox: TaskInbox<TAction>,
    TAction: Action + CliAction<T> + Send + 'static,
    TTask:
        TaskFactory<TAction, TTask> + CliTask<T, TFactory, TAllocator, TConnect> + Send + 'static,
{
    Runtime(
        #[pin] <RuntimeActor<T, TFactory, TAllocator> as Actor<TAction, TTask>>::Events<TInbox>,
    ),
    Handler(
        #[pin]
        <HandlerActor<T, TFactory, TAllocator, TConnect, TReconnect> as Actor<
                TAction,
                TTask,
            >>::Events<TInbox>,
    ),
    Grpc(
        #[pin]
        <GrpcHandler<T, TFactory, TAllocator, WellKnownTypesTranscoder, TGrpcConfig, TReconnect> as Actor<
                TAction,
                TTask,
            >>::Events<TInbox>,
    ),
    BytecodeInterpreter(
        #[pin]
        <BytecodeInterpreter<T, TFactory, TAllocator, TMetricLabels> as Actor<
                TAction,
                TTask,
            >>::Events<TInbox>,
    ),
    Main(#[pin] <Redispatcher as Actor<TAction, TTask>>::Events<TInbox>),
    Task(
        #[pin]
        <CliTaskActor<T, TFactory, TAllocator, TConnect, TAction, TTask> as Actor<
            TAction,
            TTask,
        >>::Events<TInbox>,
    ),
}
impl<
        T,
        TFactory,
        TAllocator,
        TConnect,
        TReconnect,
        TGrpcConfig,
        TMetricLabels,
        TInbox,
        TAction,
        TTask,
    > Stream
    for CliEvents<
        T,
        TFactory,
        TAllocator,
        TConnect,
        TReconnect,
        TGrpcConfig,
        TMetricLabels,
        TInbox,
        TAction,
        TTask,
    >
where
    T: AsyncExpression + Rewritable<T> + Reducible<T> + Applicable<T> + Compile<T>,
    T::String: Send,
    T::Builtin: Send,
    T::Signal: Send,
    T::SignalList: Send,
    T::StructPrototype: Send,
    T::ExpressionList: Send,
    TFactory: AsyncExpressionFactory<T> + Default,
    TAllocator: AsyncHeapAllocator<T> + Default,
    TConnect: hyper::client::connect::Connect + Clone + Send + Sync + 'static,
    TReconnect: ReconnectTimeout + Send + Clone + 'static,
    TGrpcConfig: GrpcConfig + Send + Clone + 'static,
    TMetricLabels: BytecodeInterpreterMetricLabels + Send + 'static,
    TInbox: TaskInbox<TAction>,
    TAction: Action + CliAction<T> + Send + 'static,
    TTask:
        TaskFactory<TAction, TTask> + CliTask<T, TFactory, TAllocator, TConnect> + Send + 'static,
{
    type Item = TInbox::Message;
    fn poll_next(
        self: Pin<&mut Self>,
        cx: &mut std::task::Context<'_>,
    ) -> std::task::Poll<Option<Self::Item>> {
        match self.project() {
            CliEventsVariant::Runtime(inner) => inner.poll_next(cx),
            CliEventsVariant::Handler(inner) => inner.poll_next(cx),
            CliEventsVariant::Grpc(inner) => inner.poll_next(cx),
            CliEventsVariant::BytecodeInterpreter(inner) => inner.poll_next(cx),
            CliEventsVariant::Main(inner) => inner.poll_next(cx),
            CliEventsVariant::Task(inner) => inner.poll_next(cx),
        }
    }
    fn size_hint(&self) -> (usize, Option<usize>) {
        match self {
            Self::Runtime(inner) => inner.size_hint(),
            Self::Handler(inner) => inner.size_hint(),
            Self::Grpc(inner) => inner.size_hint(),
            Self::BytecodeInterpreter(inner) => inner.size_hint(),
            Self::Main(inner) => inner.size_hint(),
            Self::Task(inner) => inner.size_hint(),
        }
    }
}

#[pin_project(project = CliDisposeVariant)]
enum CliDispose<
    T,
    TFactory,
    TAllocator,
    TConnect,
    TReconnect,
    TGrpcConfig,
    TMetricLabels,
    TAction,
    TTask,
> where
    T: AsyncExpression + Rewritable<T> + Reducible<T> + Applicable<T> + Compile<T>,
    T::String: Send,
    T::Builtin: Send,
    T::Signal: Send,
    T::SignalList: Send,
    T::StructPrototype: Send,
    T::ExpressionList: Send,
    TFactory: AsyncExpressionFactory<T> + Default,
    TAllocator: AsyncHeapAllocator<T> + Default,
    TConnect: hyper::client::connect::Connect + Clone + Send + Sync + 'static,
    TReconnect: ReconnectTimeout + Send + Clone + 'static,
    TGrpcConfig: GrpcConfig + Send + Clone + 'static,
    TMetricLabels: BytecodeInterpreterMetricLabels + Send + 'static,
    TAction: Action + CliAction<T> + Send + 'static,
    TTask:
        TaskFactory<TAction, TTask> + CliTask<T, TFactory, TAllocator, TConnect> + Send + 'static,
{
    Runtime(#[pin] <RuntimeActor<T, TFactory, TAllocator> as Actor<TAction, TTask>>::Dispose),
    Handler(
        #[pin]
        <HandlerActor<T, TFactory, TAllocator, TConnect, TReconnect> as Actor<
                TAction,
                TTask,
            >>::Dispose,
    ),
    Grpc(
        #[pin]
        <GrpcHandler<T, TFactory, TAllocator, WellKnownTypesTranscoder, TGrpcConfig, TReconnect> as Actor<
                TAction,
                TTask,
            >>::Dispose,
    ),
    BytecodeInterpreter(
        #[pin]
        <BytecodeInterpreter<T, TFactory, TAllocator, TMetricLabels> as Actor<
                TAction,
                TTask,
            >>::Dispose,
    ),
    Main(#[pin] <Redispatcher as Actor<TAction, TTask>>::Dispose),
    Task(
        #[pin]
        <CliTaskActor<T, TFactory, TAllocator, TConnect, TAction, TTask> as Actor<
            TAction,
            TTask,
        >>::Dispose,
    ),
}
impl<T, TFactory, TAllocator, TConnect, TReconnect, TGrpcConfig, TMetricLabels, TAction, TTask>
    Future
    for CliDispose<
        T,
        TFactory,
        TAllocator,
        TConnect,
        TReconnect,
        TGrpcConfig,
        TMetricLabels,
        TAction,
        TTask,
    >
where
    T: AsyncExpression + Rewritable<T> + Reducible<T> + Applicable<T> + Compile<T>,
    T::String: Send,
    T::Builtin: Send,
    T::Signal: Send,
    T::SignalList: Send,
    T::StructPrototype: Send,
    T::ExpressionList: Send,
    TFactory: AsyncExpressionFactory<T> + Default,
    TAllocator: AsyncHeapAllocator<T> + Default,
    TConnect: hyper::client::connect::Connect + Clone + Send + Sync + 'static,
    TReconnect: ReconnectTimeout + Send + Clone + 'static,
    TGrpcConfig: GrpcConfig + Send + Clone + 'static,
    TMetricLabels: BytecodeInterpreterMetricLabels + Send + 'static,
    TAction: Action + CliAction<T> + Send + 'static,
    TTask:
        TaskFactory<TAction, TTask> + CliTask<T, TFactory, TAllocator, TConnect> + Send + 'static,
{
    type Output = ();
    fn poll(
        self: std::pin::Pin<&mut Self>,
        cx: &mut std::task::Context<'_>,
    ) -> std::task::Poll<Self::Output> {
        match self.project() {
            CliDisposeVariant::Runtime(inner) => inner.poll(cx),
            CliDisposeVariant::Handler(inner) => inner.poll(cx),
            CliDisposeVariant::Grpc(inner) => inner.poll(cx),
            CliDisposeVariant::BytecodeInterpreter(inner) => inner.poll(cx),
            CliDisposeVariant::Main(inner) => inner.poll(cx),
            CliDisposeVariant::Task(inner) => inner.poll(cx),
        }
    }
}

blanket_trait!(
    trait CliTaskAction<T: Expression>:
        Action + RuntimeTaskAction<T> + DefaultHandlersTaskAction + GrpcHandlerConnectionTaskAction
    {
    }
);

task_factory_enum!({
    #[derive(Matcher, Clone)]
    enum CliTaskFactory<T, TFactory, TAllocator, TConnect>
    where
        T: AsyncExpression + Rewritable<T> + Reducible<T> + Applicable<T> + Compile<T>,
        TFactory: AsyncExpressionFactory<T> + Default,
        TAllocator: AsyncHeapAllocator<T> + Default,
        TConnect: hyper::client::connect::Connect + Clone + Send + Sync + 'static,
    {
        Runtime(RuntimeTaskFactory<T, TFactory, TAllocator>),
        DefaultHandlers(DefaultHandlersTaskFactory<TConnect>),
        GrpcHandler(GrpcHandlerConnectionTaskFactory),
    }

    impl<T, TFactory, TAllocator, TConnect, TAction, TTask> TaskFactory<TAction, TTask>
        for CliTaskFactory<T, TFactory, TAllocator, TConnect>
    where
        T: AsyncExpression + Rewritable<T> + Reducible<T> + Applicable<T> + Compile<T>,
        TFactory: AsyncExpressionFactory<T> + Default,
        TAllocator: AsyncHeapAllocator<T> + Default,
        TConnect: hyper::client::connect::Connect + Clone + Send + Sync + 'static,
        TAction: Action + CliTaskAction<T> + Send + 'static,
        TTask: TaskFactory<TAction, TTask>,
    {
    }
});

#[derive(Named, Clone)]
struct CliActorFactory<T, TFactory, TAllocator, TConnect, TReconnect, TGrpcConfig, TMetricLabels>
where
    T: AsyncExpression + Rewritable<T> + Reducible<T> + Applicable<T> + Compile<T>,
    T::String: Send,
    T::Builtin: Send,
    T::Signal: Send,
    T::SignalList: Send,
    T::StructPrototype: Send,
    T::ExpressionList: Send,
    TFactory: AsyncExpressionFactory<T> + Default,
    TAllocator: AsyncHeapAllocator<T> + Default,
    TConnect: hyper::client::connect::Connect + Clone + Send + Sync + 'static,
    TReconnect: ReconnectTimeout + Send + Clone + 'static,
    TGrpcConfig: GrpcConfig + Send + Clone + 'static,
    TMetricLabels: BytecodeInterpreterMetricLabels + Send + 'static,
{
    inner: CliTaskFactory<T, TFactory, TAllocator, TConnect>,
    _reconnect: PhantomData<TReconnect>,
    _grpc_config: PhantomData<TGrpcConfig>,
    _metric_labels: PhantomData<TMetricLabels>,
}
impl<T, TFactory, TAllocator, TConnect, TReconnect, TGrpcConfig, TMetricLabels>
    From<CliTaskFactory<T, TFactory, TAllocator, TConnect>>
    for CliActorFactory<T, TFactory, TAllocator, TConnect, TReconnect, TGrpcConfig, TMetricLabels>
where
    T: AsyncExpression + Rewritable<T> + Reducible<T> + Applicable<T> + Compile<T>,
    T::String: Send,
    T::Builtin: Send,
    T::Signal: Send,
    T::SignalList: Send,
    T::StructPrototype: Send,
    T::ExpressionList: Send,
    TFactory: AsyncExpressionFactory<T> + Default,
    TAllocator: AsyncHeapAllocator<T> + Default,
    TConnect: hyper::client::connect::Connect + Clone + Send + Sync + 'static,
    TReconnect: ReconnectTimeout + Send + Clone + 'static,
    TGrpcConfig: GrpcConfig + Send + Clone + 'static,
    TMetricLabels: BytecodeInterpreterMetricLabels + Send + 'static,
{
    fn from(value: CliTaskFactory<T, TFactory, TAllocator, TConnect>) -> Self {
        Self {
            inner: value,
            _reconnect: PhantomData,
            _grpc_config: PhantomData,
            _metric_labels: PhantomData,
        }
    }
}

impl<T, TFactory, TAllocator, TConnect, TReconnect, TGrpcConfig, TMetricLabels, TAction>
    TaskFactory<TAction, Self>
    for CliActorFactory<T, TFactory, TAllocator, TConnect, TReconnect, TGrpcConfig, TMetricLabels>
where
    T: AsyncExpression + Rewritable<T> + Reducible<T> + Applicable<T> + Compile<T>,
    T::String: Send,
    T::Builtin: Send,
    T::Signal: Send,
    T::SignalList: Send,
    T::StructPrototype: Send,
    T::ExpressionList: Send,
    TFactory: AsyncExpressionFactory<T> + Default,
    TAllocator: AsyncHeapAllocator<T> + Default,
    TConnect: hyper::client::connect::Connect + Clone + Send + Sync + 'static,
    TReconnect: ReconnectTimeout + Send + Clone + 'static,
    TGrpcConfig: GrpcConfig + Send + Clone + 'static,
    TMetricLabels: BytecodeInterpreterMetricLabels + Send + 'static,
    TAction: Action + CliAction<T> + Send + 'static,
{
    type Actor = CliActor<
        T,
        TFactory,
        TAllocator,
        TConnect,
        TReconnect,
        TGrpcConfig,
        TMetricLabels,
        TAction,
        Self,
    >;
    fn create(self) -> Self::Actor {
        CliActor::Task(<CliTaskFactory<T, TFactory, TAllocator, TConnect> as TaskFactory<TAction, Self>>::create(self.inner))
    }
}

impl<T, TFactory, TAllocator, TConnect, TReconnect, TGrpcConfig, TMetricLabels>
    From<EffectThrottleTaskFactory>
    for CliActorFactory<T, TFactory, TAllocator, TConnect, TReconnect, TGrpcConfig, TMetricLabels>
where
    T: AsyncExpression + Rewritable<T> + Reducible<T> + Applicable<T> + Compile<T>,
    T::String: Send,
    T::Builtin: Send,
    T::Signal: Send,
    T::SignalList: Send,
    T::StructPrototype: Send,
    T::ExpressionList: Send,
    TFactory: AsyncExpressionFactory<T> + Default,
    TAllocator: AsyncHeapAllocator<T> + Default,
    TConnect: hyper::client::connect::Connect + Clone + Send + Sync + 'static,
    TReconnect: ReconnectTimeout + Send + Clone + 'static,
    TGrpcConfig: GrpcConfig + Send + Clone + 'static,
    TMetricLabels: BytecodeInterpreterMetricLabels + Send + 'static,
{
    fn from(value: EffectThrottleTaskFactory) -> Self {
        Self::from(CliTaskFactory::Runtime(RuntimeTaskFactory::from(value)))
    }
}

impl<T, TFactory, TAllocator, TConnect, TReconnect, TGrpcConfig, TMetricLabels>
    From<BytecodeWorkerTaskFactory<T, TFactory, TAllocator>>
    for CliActorFactory<T, TFactory, TAllocator, TConnect, TReconnect, TGrpcConfig, TMetricLabels>
where
    T: AsyncExpression + Rewritable<T> + Reducible<T> + Applicable<T> + Compile<T>,
    T::String: Send,
    T::Builtin: Send,
    T::Signal: Send,
    T::SignalList: Send,
    T::StructPrototype: Send,
    T::ExpressionList: Send,
    TFactory: AsyncExpressionFactory<T> + Default,
    TAllocator: AsyncHeapAllocator<T> + Default,
    TConnect: hyper::client::connect::Connect + Clone + Send + Sync + 'static,
    TReconnect: ReconnectTimeout + Send + Clone + 'static,
    TGrpcConfig: GrpcConfig + Send + Clone + 'static,
    TMetricLabels: BytecodeInterpreterMetricLabels + Send + 'static,
{
    fn from(value: BytecodeWorkerTaskFactory<T, TFactory, TAllocator>) -> Self {
        Self::from(CliTaskFactory::Runtime(RuntimeTaskFactory::from(value)))
    }
}

<<<<<<< HEAD
impl<T, TFactory, TAllocator, TConnect, TReconnect, TMetricLabels>
    From<WasmWorkerTaskFactory<T, TFactory, TAllocator>>
    for CliActorFactory<T, TFactory, TAllocator, TConnect, TReconnect, TMetricLabels>
where
    T: AsyncExpression + Rewritable<T> + Reducible<T> + Applicable<T> + Compile<T>,
    T::String: Send,
    T::Builtin: Send,
    T::Signal: Send,
    T::SignalList: Send,
    T::StructPrototype: Send,
    T::ExpressionList: Send,
    TFactory: AsyncExpressionFactory<T> + Default,
    TAllocator: AsyncHeapAllocator<T> + Default,
    TConnect: hyper::client::connect::Connect + Clone + Send + Sync + 'static,
    TReconnect: ReconnectTimeout + Send + Clone + 'static,
    TMetricLabels: BytecodeInterpreterMetricLabels + Send + 'static,
{
    fn from(value: WasmWorkerTaskFactory<T, TFactory, TAllocator>) -> Self {
        Self::from(CliTaskFactory::Runtime(RuntimeTaskFactory::from(value)))
    }
}

impl<T, TFactory, TAllocator, TConnect, TReconnect, TMetricLabels>
=======
impl<T, TFactory, TAllocator, TConnect, TReconnect, TGrpcConfig, TMetricLabels>
>>>>>>> a01b8ef7
    From<FetchHandlerTaskFactory<TConnect>>
    for CliActorFactory<T, TFactory, TAllocator, TConnect, TReconnect, TGrpcConfig, TMetricLabels>
where
    T: AsyncExpression + Rewritable<T> + Reducible<T> + Applicable<T> + Compile<T>,
    T::String: Send,
    T::Builtin: Send,
    T::Signal: Send,
    T::SignalList: Send,
    T::StructPrototype: Send,
    T::ExpressionList: Send,
    TFactory: AsyncExpressionFactory<T> + Default,
    TAllocator: AsyncHeapAllocator<T> + Default,
    TConnect: hyper::client::connect::Connect + Clone + Send + Sync + 'static,
    TReconnect: ReconnectTimeout + Send + Clone + 'static,
    TGrpcConfig: GrpcConfig + Send + Clone + 'static,
    TMetricLabels: BytecodeInterpreterMetricLabels + Send + 'static,
{
    fn from(value: FetchHandlerTaskFactory<TConnect>) -> Self {
        Self::from(CliTaskFactory::DefaultHandlers(
            DefaultHandlersTaskFactory::from(value),
        ))
    }
}

impl<T, TFactory, TAllocator, TConnect, TReconnect, TGrpcConfig, TMetricLabels>
    From<GraphQlHandlerHttpFetchTaskFactory<TConnect>>
    for CliActorFactory<T, TFactory, TAllocator, TConnect, TReconnect, TGrpcConfig, TMetricLabels>
where
    T: AsyncExpression + Rewritable<T> + Reducible<T> + Applicable<T> + Compile<T>,
    T::String: Send,
    T::Builtin: Send,
    T::Signal: Send,
    T::SignalList: Send,
    T::StructPrototype: Send,
    T::ExpressionList: Send,
    TFactory: AsyncExpressionFactory<T> + Default,
    TAllocator: AsyncHeapAllocator<T> + Default,
    TConnect: hyper::client::connect::Connect + Clone + Send + Sync + 'static,
    TReconnect: ReconnectTimeout + Send + Clone + 'static,
    TGrpcConfig: GrpcConfig + Send + Clone + 'static,
    TMetricLabels: BytecodeInterpreterMetricLabels + Send + 'static,
{
    fn from(value: GraphQlHandlerHttpFetchTaskFactory<TConnect>) -> Self {
        Self::from(CliTaskFactory::DefaultHandlers(
            DefaultHandlersTaskFactory::from(value),
        ))
    }
}

impl<T, TFactory, TAllocator, TConnect, TReconnect, TGrpcConfig, TMetricLabels>
    From<GraphQlHandlerWebSocketConnectionTaskFactory>
    for CliActorFactory<T, TFactory, TAllocator, TConnect, TReconnect, TGrpcConfig, TMetricLabels>
where
    T: AsyncExpression + Rewritable<T> + Reducible<T> + Applicable<T> + Compile<T>,
    T::String: Send,
    T::Builtin: Send,
    T::Signal: Send,
    T::SignalList: Send,
    T::StructPrototype: Send,
    T::ExpressionList: Send,
    TFactory: AsyncExpressionFactory<T> + Default,
    TAllocator: AsyncHeapAllocator<T> + Default,
    TConnect: hyper::client::connect::Connect + Clone + Send + Sync + 'static,
    TReconnect: ReconnectTimeout + Send + Clone + 'static,
    TGrpcConfig: GrpcConfig + Send + Clone + 'static,
    TMetricLabels: BytecodeInterpreterMetricLabels + Send + 'static,
{
    fn from(value: GraphQlHandlerWebSocketConnectionTaskFactory) -> Self {
        Self::from(CliTaskFactory::DefaultHandlers(
            DefaultHandlersTaskFactory::from(value),
        ))
    }
}

impl<T, TFactory, TAllocator, TConnect, TReconnect, TGrpcConfig, TMetricLabels>
    From<TimeoutHandlerTaskFactory>
    for CliActorFactory<T, TFactory, TAllocator, TConnect, TReconnect, TGrpcConfig, TMetricLabels>
where
    T: AsyncExpression + Rewritable<T> + Reducible<T> + Applicable<T> + Compile<T>,
    T::String: Send,
    T::Builtin: Send,
    T::Signal: Send,
    T::SignalList: Send,
    T::StructPrototype: Send,
    T::ExpressionList: Send,
    TFactory: AsyncExpressionFactory<T> + Default,
    TAllocator: AsyncHeapAllocator<T> + Default,
    TConnect: hyper::client::connect::Connect + Clone + Send + Sync + 'static,
    TReconnect: ReconnectTimeout + Send + Clone + 'static,
    TGrpcConfig: GrpcConfig + Send + Clone + 'static,
    TMetricLabels: BytecodeInterpreterMetricLabels + Send + 'static,
{
    fn from(value: TimeoutHandlerTaskFactory) -> Self {
        Self::from(CliTaskFactory::DefaultHandlers(
            DefaultHandlersTaskFactory::from(value),
        ))
    }
}

impl<T, TFactory, TAllocator, TConnect, TReconnect, TGrpcConfig, TMetricLabels>
    From<TimestampHandlerTaskFactory>
    for CliActorFactory<T, TFactory, TAllocator, TConnect, TReconnect, TGrpcConfig, TMetricLabels>
where
    T: AsyncExpression + Rewritable<T> + Reducible<T> + Applicable<T> + Compile<T>,
    T::String: Send,
    T::Builtin: Send,
    T::Signal: Send,
    T::SignalList: Send,
    T::StructPrototype: Send,
    T::ExpressionList: Send,
    TFactory: AsyncExpressionFactory<T> + Default,
    TAllocator: AsyncHeapAllocator<T> + Default,
    TConnect: hyper::client::connect::Connect + Clone + Send + Sync + 'static,
    TReconnect: ReconnectTimeout + Send + Clone + 'static,
    TGrpcConfig: GrpcConfig + Send + Clone + 'static,
    TMetricLabels: BytecodeInterpreterMetricLabels + Send + 'static,
{
    fn from(value: TimestampHandlerTaskFactory) -> Self {
        Self::from(CliTaskFactory::DefaultHandlers(
            DefaultHandlersTaskFactory::from(value),
        ))
    }
}

impl<T, TFactory, TAllocator, TConnect, TReconnect, TGrpcConfig, TMetricLabels>
    From<GrpcHandlerConnectionTaskFactory>
    for CliActorFactory<T, TFactory, TAllocator, TConnect, TReconnect, TGrpcConfig, TMetricLabels>
where
    T: AsyncExpression + Rewritable<T> + Reducible<T> + Applicable<T> + Compile<T>,
    T::String: Send,
    T::Builtin: Send,
    T::Signal: Send,
    T::SignalList: Send,
    T::StructPrototype: Send,
    T::ExpressionList: Send,
    TFactory: AsyncExpressionFactory<T> + Default,
    TAllocator: AsyncHeapAllocator<T> + Default,
    TConnect: hyper::client::connect::Connect + Clone + Send + Sync + 'static,
    TReconnect: ReconnectTimeout + Send + Clone + 'static,
    TGrpcConfig: GrpcConfig + Send + Clone + 'static,
    TMetricLabels: BytecodeInterpreterMetricLabels + Send + 'static,
{
    fn from(value: GrpcHandlerConnectionTaskFactory) -> Self {
        Self::from(CliTaskFactory::GrpcHandler(value))
    }
}

impl<T: Expression> From<RuntimeActions<T>> for CliActions<T> {
    fn from(value: RuntimeActions<T>) -> Self {
        Self::Runtime(value)
    }
}
impl<T: Expression> From<CliActions<T>> for Option<RuntimeActions<T>> {
    fn from(value: CliActions<T>) -> Self {
        match value {
            CliActions::Runtime(value) => Some(value),
            _ => None,
        }
    }
}
impl<'a, T: Expression> From<&'a CliActions<T>> for Option<&'a RuntimeActions<T>> {
    fn from(value: &'a CliActions<T>) -> Self {
        match value {
            CliActions::Runtime(value) => Some(value),
            _ => None,
        }
    }
}

impl<T: Expression> From<BytecodeInterpreterActions<T>> for CliActions<T> {
    fn from(value: BytecodeInterpreterActions<T>) -> Self {
        Self::BytecodeInterpreter(value)
    }
}
impl<T: Expression> From<CliActions<T>> for Option<BytecodeInterpreterActions<T>> {
    fn from(value: CliActions<T>) -> Self {
        match value {
            CliActions::BytecodeInterpreter(value) => Some(value),
            _ => None,
        }
    }
}
impl<'a, T: Expression> From<&'a CliActions<T>> for Option<&'a BytecodeInterpreterActions<T>> {
    fn from(value: &'a CliActions<T>) -> Self {
        match value {
            CliActions::BytecodeInterpreter(value) => Some(value),
            _ => None,
        }
    }
}

impl<T: Expression> From<FetchHandlerActions> for CliActions<T> {
    fn from(value: FetchHandlerActions) -> Self {
        Self::FetchHandler(value)
    }
}
impl<T: Expression> From<CliActions<T>> for Option<FetchHandlerActions> {
    fn from(value: CliActions<T>) -> Self {
        match value {
            CliActions::FetchHandler(value) => Some(value),
            _ => None,
        }
    }
}
impl<'a, T: Expression> From<&'a CliActions<T>> for Option<&'a FetchHandlerActions> {
    fn from(value: &'a CliActions<T>) -> Self {
        match value {
            CliActions::FetchHandler(value) => Some(value),
            _ => None,
        }
    }
}

impl<T: Expression> From<GraphQlHandlerActions> for CliActions<T> {
    fn from(value: GraphQlHandlerActions) -> Self {
        Self::GraphQlHandler(value)
    }
}
impl<T: Expression> From<CliActions<T>> for Option<GraphQlHandlerActions> {
    fn from(value: CliActions<T>) -> Self {
        match value {
            CliActions::GraphQlHandler(value) => Some(value),
            _ => None,
        }
    }
}
impl<'a, T: Expression> From<&'a CliActions<T>> for Option<&'a GraphQlHandlerActions> {
    fn from(value: &'a CliActions<T>) -> Self {
        match value {
            CliActions::GraphQlHandler(value) => Some(value),
            _ => None,
        }
    }
}

impl<T: Expression> From<TimeoutHandlerActions> for CliActions<T> {
    fn from(value: TimeoutHandlerActions) -> Self {
        Self::TimeoutHandler(value)
    }
}
impl<T: Expression> From<CliActions<T>> for Option<TimeoutHandlerActions> {
    fn from(value: CliActions<T>) -> Self {
        match value {
            CliActions::TimeoutHandler(value) => Some(value),
            _ => None,
        }
    }
}
impl<'a, T: Expression> From<&'a CliActions<T>> for Option<&'a TimeoutHandlerActions> {
    fn from(value: &'a CliActions<T>) -> Self {
        match value {
            CliActions::TimeoutHandler(value) => Some(value),
            _ => None,
        }
    }
}

impl<T: Expression> From<TimestampHandlerActions> for CliActions<T> {
    fn from(value: TimestampHandlerActions) -> Self {
        Self::TimestampHandler(value)
    }
}
impl<T: Expression> From<CliActions<T>> for Option<TimestampHandlerActions> {
    fn from(value: CliActions<T>) -> Self {
        match value {
            CliActions::TimestampHandler(value) => Some(value),
            _ => None,
        }
    }
}
impl<'a, T: Expression> From<&'a CliActions<T>> for Option<&'a TimestampHandlerActions> {
    fn from(value: &'a CliActions<T>) -> Self {
        match value {
            CliActions::TimestampHandler(value) => Some(value),
            _ => None,
        }
    }
}

impl<T: Expression> From<GrpcHandlerActions> for CliActions<T> {
    fn from(value: GrpcHandlerActions) -> Self {
        Self::GrpcHandler(value)
    }
}
impl<T: Expression> From<CliActions<T>> for Option<GrpcHandlerActions> {
    fn from(value: CliActions<T>) -> Self {
        match value {
            CliActions::GrpcHandler(value) => Some(value),
            _ => None,
        }
    }
}
impl<'a, T: Expression> From<&'a CliActions<T>> for Option<&'a GrpcHandlerActions> {
    fn from(value: &'a CliActions<T>) -> Self {
        match value {
            CliActions::GrpcHandler(value) => Some(value),
            _ => None,
        }
    }
}

impl<T: Expression> From<EffectActions<T>> for CliActions<T> {
    fn from(value: EffectActions<T>) -> Self {
        RuntimeActions::from(value).into()
    }
}
impl<T: Expression> From<CliActions<T>> for Option<EffectActions<T>> {
    fn from(value: CliActions<T>) -> Self {
        Option::<RuntimeActions<T>>::from(value).and_then(|value| value.into())
    }
}
impl<'a, T: Expression> From<&'a CliActions<T>> for Option<&'a EffectActions<T>> {
    fn from(value: &'a CliActions<T>) -> Self {
        Option::<&'a RuntimeActions<T>>::from(value).and_then(|value| value.into())
    }
}

impl<T: Expression> From<EffectSubscribeAction<T>> for CliActions<T> {
    fn from(value: EffectSubscribeAction<T>) -> Self {
        EffectActions::from(value).into()
    }
}
impl<T: Expression> From<CliActions<T>> for Option<EffectSubscribeAction<T>> {
    fn from(value: CliActions<T>) -> Self {
        Option::<EffectActions<T>>::from(value).and_then(|value| value.into())
    }
}
impl<'a, T: Expression> From<&'a CliActions<T>> for Option<&'a EffectSubscribeAction<T>> {
    fn from(value: &'a CliActions<T>) -> Self {
        Option::<&'a EffectActions<T>>::from(value).and_then(|value| value.into())
    }
}

impl<T: Expression> From<EffectUnsubscribeAction<T>> for CliActions<T> {
    fn from(value: EffectUnsubscribeAction<T>) -> Self {
        EffectActions::from(value).into()
    }
}
impl<T: Expression> From<CliActions<T>> for Option<EffectUnsubscribeAction<T>> {
    fn from(value: CliActions<T>) -> Self {
        Option::<EffectActions<T>>::from(value).and_then(|value| value.into())
    }
}
impl<'a, T: Expression> From<&'a CliActions<T>> for Option<&'a EffectUnsubscribeAction<T>> {
    fn from(value: &'a CliActions<T>) -> Self {
        Option::<&'a EffectActions<T>>::from(value).and_then(|value| value.into())
    }
}

impl<T: Expression> From<EffectEmitAction<T>> for CliActions<T> {
    fn from(value: EffectEmitAction<T>) -> Self {
        EffectActions::from(value).into()
    }
}
impl<T: Expression> From<CliActions<T>> for Option<EffectEmitAction<T>> {
    fn from(value: CliActions<T>) -> Self {
        Option::<EffectActions<T>>::from(value).and_then(|value| value.into())
    }
}
impl<'a, T: Expression> From<&'a CliActions<T>> for Option<&'a EffectEmitAction<T>> {
    fn from(value: &'a CliActions<T>) -> Self {
        Option::<&'a EffectActions<T>>::from(value).and_then(|value| value.into())
    }
}

impl<T: Expression> From<EffectThrottleEmitAction> for CliActions<T> {
    fn from(value: EffectThrottleEmitAction) -> Self {
        EffectActions::from(value).into()
    }
}
impl<T: Expression> From<CliActions<T>> for Option<EffectThrottleEmitAction> {
    fn from(value: CliActions<T>) -> Self {
        Option::<EffectActions<T>>::from(value).and_then(|value| value.into())
    }
}
impl<'a, T: Expression> From<&'a CliActions<T>> for Option<&'a EffectThrottleEmitAction> {
    fn from(value: &'a CliActions<T>) -> Self {
        Option::<&'a EffectActions<T>>::from(value).and_then(|value| value.into())
    }
}

impl<T: Expression> From<EvaluateActions<T>> for CliActions<T> {
    fn from(value: EvaluateActions<T>) -> Self {
        RuntimeActions::from(value).into()
    }
}
impl<T: Expression> From<CliActions<T>> for Option<EvaluateActions<T>> {
    fn from(value: CliActions<T>) -> Self {
        Option::<RuntimeActions<T>>::from(value).and_then(|value| value.into())
    }
}
impl<'a, T: Expression> From<&'a CliActions<T>> for Option<&'a EvaluateActions<T>> {
    fn from(value: &'a CliActions<T>) -> Self {
        Option::<&'a RuntimeActions<T>>::from(value).and_then(|value| value.into())
    }
}

impl<T: Expression> From<EvaluateStartAction<T>> for CliActions<T> {
    fn from(value: EvaluateStartAction<T>) -> Self {
        EvaluateActions::from(value).into()
    }
}
impl<T: Expression> From<CliActions<T>> for Option<EvaluateStartAction<T>> {
    fn from(value: CliActions<T>) -> Self {
        Option::<EvaluateActions<T>>::from(value).and_then(|value| value.into())
    }
}
impl<'a, T: Expression> From<&'a CliActions<T>> for Option<&'a EvaluateStartAction<T>> {
    fn from(value: &'a CliActions<T>) -> Self {
        Option::<&'a EvaluateActions<T>>::from(value).and_then(|value| value.into())
    }
}

impl<T: Expression> From<EvaluateUpdateAction<T>> for CliActions<T> {
    fn from(value: EvaluateUpdateAction<T>) -> Self {
        EvaluateActions::from(value).into()
    }
}
impl<T: Expression> From<CliActions<T>> for Option<EvaluateUpdateAction<T>> {
    fn from(value: CliActions<T>) -> Self {
        Option::<EvaluateActions<T>>::from(value).and_then(|value| value.into())
    }
}
impl<'a, T: Expression> From<&'a CliActions<T>> for Option<&'a EvaluateUpdateAction<T>> {
    fn from(value: &'a CliActions<T>) -> Self {
        Option::<&'a EvaluateActions<T>>::from(value).and_then(|value| value.into())
    }
}

impl<T: Expression> From<EvaluateStopAction> for CliActions<T> {
    fn from(value: EvaluateStopAction) -> Self {
        EvaluateActions::from(value).into()
    }
}
impl<T: Expression> From<CliActions<T>> for Option<EvaluateStopAction> {
    fn from(value: CliActions<T>) -> Self {
        Option::<EvaluateActions<T>>::from(value).and_then(|value| value.into())
    }
}
impl<'a, T: Expression> From<&'a CliActions<T>> for Option<&'a EvaluateStopAction> {
    fn from(value: &'a CliActions<T>) -> Self {
        Option::<&'a EvaluateActions<T>>::from(value).and_then(|value| value.into())
    }
}

impl<T: Expression> From<EvaluateResultAction<T>> for CliActions<T> {
    fn from(value: EvaluateResultAction<T>) -> Self {
        EvaluateActions::from(value).into()
    }
}
impl<T: Expression> From<CliActions<T>> for Option<EvaluateResultAction<T>> {
    fn from(value: CliActions<T>) -> Self {
        Option::<EvaluateActions<T>>::from(value).and_then(|value| value.into())
    }
}
impl<'a, T: Expression> From<&'a CliActions<T>> for Option<&'a EvaluateResultAction<T>> {
    fn from(value: &'a CliActions<T>) -> Self {
        Option::<&'a EvaluateActions<T>>::from(value).and_then(|value| value.into())
    }
}

impl<T: Expression> From<QueryActions<T>> for CliActions<T> {
    fn from(value: QueryActions<T>) -> Self {
        RuntimeActions::from(value).into()
    }
}
impl<T: Expression> From<CliActions<T>> for Option<QueryActions<T>> {
    fn from(value: CliActions<T>) -> Self {
        Option::<RuntimeActions<T>>::from(value).and_then(|value| value.into())
    }
}
impl<'a, T: Expression> From<&'a CliActions<T>> for Option<&'a QueryActions<T>> {
    fn from(value: &'a CliActions<T>) -> Self {
        Option::<&'a RuntimeActions<T>>::from(value).and_then(|value| value.into())
    }
}

impl<T: Expression> From<QuerySubscribeAction<T>> for CliActions<T> {
    fn from(value: QuerySubscribeAction<T>) -> Self {
        QueryActions::from(value).into()
    }
}
impl<T: Expression> From<CliActions<T>> for Option<QuerySubscribeAction<T>> {
    fn from(value: CliActions<T>) -> Self {
        Option::<QueryActions<T>>::from(value).and_then(|value| value.into())
    }
}
impl<'a, T: Expression> From<&'a CliActions<T>> for Option<&'a QuerySubscribeAction<T>> {
    fn from(value: &'a CliActions<T>) -> Self {
        Option::<&'a QueryActions<T>>::from(value).and_then(|value| value.into())
    }
}

impl<T: Expression> From<QueryUnsubscribeAction<T>> for CliActions<T> {
    fn from(value: QueryUnsubscribeAction<T>) -> Self {
        QueryActions::from(value).into()
    }
}
impl<T: Expression> From<CliActions<T>> for Option<QueryUnsubscribeAction<T>> {
    fn from(value: CliActions<T>) -> Self {
        Option::<QueryActions<T>>::from(value).and_then(|value| value.into())
    }
}
impl<'a, T: Expression> From<&'a CliActions<T>> for Option<&'a QueryUnsubscribeAction<T>> {
    fn from(value: &'a CliActions<T>) -> Self {
        Option::<&'a QueryActions<T>>::from(value).and_then(|value| value.into())
    }
}

impl<T: Expression> From<QueryEmitAction<T>> for CliActions<T> {
    fn from(value: QueryEmitAction<T>) -> Self {
        QueryActions::from(value).into()
    }
}
impl<T: Expression> From<CliActions<T>> for Option<QueryEmitAction<T>> {
    fn from(value: CliActions<T>) -> Self {
        Option::<QueryActions<T>>::from(value).and_then(|value| value.into())
    }
}
impl<'a, T: Expression> From<&'a CliActions<T>> for Option<&'a QueryEmitAction<T>> {
    fn from(value: &'a CliActions<T>) -> Self {
        Option::<&'a QueryActions<T>>::from(value).and_then(|value| value.into())
    }
}

impl<T: Expression> From<BytecodeInterpreterInitAction> for CliActions<T> {
    fn from(value: BytecodeInterpreterInitAction) -> Self {
        BytecodeInterpreterActions::<T>::from(value).into()
    }
}
impl<T: Expression> From<CliActions<T>> for Option<BytecodeInterpreterInitAction> {
    fn from(value: CliActions<T>) -> Self {
        Option::<BytecodeInterpreterActions<T>>::from(value).and_then(|value| value.into())
    }
}
impl<'a, T: Expression> From<&'a CliActions<T>> for Option<&'a BytecodeInterpreterInitAction> {
    fn from(value: &'a CliActions<T>) -> Self {
        Option::<&'a BytecodeInterpreterActions<T>>::from(value).and_then(|value| value.into())
    }
}

impl<T: Expression> From<BytecodeInterpreterEvaluateAction<T>> for CliActions<T> {
    fn from(value: BytecodeInterpreterEvaluateAction<T>) -> Self {
        BytecodeInterpreterActions::<T>::from(value).into()
    }
}
impl<T: Expression> From<CliActions<T>> for Option<BytecodeInterpreterEvaluateAction<T>> {
    fn from(value: CliActions<T>) -> Self {
        Option::<BytecodeInterpreterActions<T>>::from(value).and_then(|value| value.into())
    }
}
impl<'a, T: Expression> From<&'a CliActions<T>>
    for Option<&'a BytecodeInterpreterEvaluateAction<T>>
{
    fn from(value: &'a CliActions<T>) -> Self {
        Option::<&'a BytecodeInterpreterActions<T>>::from(value).and_then(|value| value.into())
    }
}

impl<T: Expression> From<BytecodeInterpreterGcCompleteAction> for CliActions<T> {
    fn from(value: BytecodeInterpreterGcCompleteAction) -> Self {
        BytecodeInterpreterActions::<T>::from(value).into()
    }
}
impl<T: Expression> From<CliActions<T>> for Option<BytecodeInterpreterGcCompleteAction> {
    fn from(value: CliActions<T>) -> Self {
        Option::<BytecodeInterpreterActions<T>>::from(value).and_then(|value| value.into())
    }
}
impl<'a, T: Expression> From<&'a CliActions<T>>
    for Option<&'a BytecodeInterpreterGcCompleteAction>
{
    fn from(value: &'a CliActions<T>) -> Self {
        Option::<&'a BytecodeInterpreterActions<T>>::from(value).and_then(|value| value.into())
    }
}

impl<T: Expression> From<BytecodeInterpreterResultAction<T>> for CliActions<T> {
    fn from(value: BytecodeInterpreterResultAction<T>) -> Self {
        BytecodeInterpreterActions::<T>::from(value).into()
    }
}
impl<T: Expression> From<CliActions<T>> for Option<BytecodeInterpreterResultAction<T>> {
    fn from(value: CliActions<T>) -> Self {
        Option::<BytecodeInterpreterActions<T>>::from(value).and_then(|value| value.into())
    }
}
impl<'a, T: Expression> From<&'a CliActions<T>> for Option<&'a BytecodeInterpreterResultAction<T>> {
    fn from(value: &'a CliActions<T>) -> Self {
        Option::<&'a BytecodeInterpreterActions<T>>::from(value).and_then(|value| value.into())
    }
}

impl<T: Expression> From<BytecodeInterpreterGcAction> for CliActions<T> {
    fn from(value: BytecodeInterpreterGcAction) -> Self {
        BytecodeInterpreterActions::<T>::from(value).into()
    }
}
impl<T: Expression> From<CliActions<T>> for Option<BytecodeInterpreterGcAction> {
    fn from(value: CliActions<T>) -> Self {
        Option::<BytecodeInterpreterActions<T>>::from(value).and_then(|value| value.into())
    }
}
impl<'a, T: Expression> From<&'a CliActions<T>> for Option<&'a BytecodeInterpreterGcAction> {
    fn from(value: &'a CliActions<T>) -> Self {
        Option::<&'a BytecodeInterpreterActions<T>>::from(value).and_then(|value| value.into())
    }
}

impl<T: Expression> From<FetchHandlerFetchCompleteAction> for CliActions<T> {
    fn from(value: FetchHandlerFetchCompleteAction) -> Self {
        FetchHandlerActions::from(value).into()
    }
}
impl<T: Expression> From<CliActions<T>> for Option<FetchHandlerFetchCompleteAction> {
    fn from(value: CliActions<T>) -> Self {
        Option::<FetchHandlerActions>::from(value).and_then(|value| value.into())
    }
}
impl<'a, T: Expression> From<&'a CliActions<T>> for Option<&'a FetchHandlerFetchCompleteAction> {
    fn from(value: &'a CliActions<T>) -> Self {
        Option::<&'a FetchHandlerActions>::from(value).and_then(|value| value.into())
    }
}

impl<T: Expression> From<FetchHandlerConnectionErrorAction> for CliActions<T> {
    fn from(value: FetchHandlerConnectionErrorAction) -> Self {
        FetchHandlerActions::from(value).into()
    }
}
impl<T: Expression> From<CliActions<T>> for Option<FetchHandlerConnectionErrorAction> {
    fn from(value: CliActions<T>) -> Self {
        Option::<FetchHandlerActions>::from(value).and_then(|value| value.into())
    }
}
impl<'a, T: Expression> From<&'a CliActions<T>> for Option<&'a FetchHandlerConnectionErrorAction> {
    fn from(value: &'a CliActions<T>) -> Self {
        Option::<&'a FetchHandlerActions>::from(value).and_then(|value| value.into())
    }
}

impl<T: Expression> From<GraphQlHandlerHttpFetchCompleteAction> for CliActions<T> {
    fn from(value: GraphQlHandlerHttpFetchCompleteAction) -> Self {
        GraphQlHandlerActions::from(value).into()
    }
}
impl<T: Expression> From<CliActions<T>> for Option<GraphQlHandlerHttpFetchCompleteAction> {
    fn from(value: CliActions<T>) -> Self {
        Option::<GraphQlHandlerActions>::from(value).and_then(|value| value.into())
    }
}
impl<'a, T: Expression> From<&'a CliActions<T>>
    for Option<&'a GraphQlHandlerHttpFetchCompleteAction>
{
    fn from(value: &'a CliActions<T>) -> Self {
        Option::<&'a GraphQlHandlerActions>::from(value).and_then(|value| value.into())
    }
}

impl<T: Expression> From<GraphQlHandlerHttpConnectionErrorAction> for CliActions<T> {
    fn from(value: GraphQlHandlerHttpConnectionErrorAction) -> Self {
        GraphQlHandlerActions::from(value).into()
    }
}
impl<T: Expression> From<CliActions<T>> for Option<GraphQlHandlerHttpConnectionErrorAction> {
    fn from(value: CliActions<T>) -> Self {
        Option::<GraphQlHandlerActions>::from(value).and_then(|value| value.into())
    }
}
impl<'a, T: Expression> From<&'a CliActions<T>>
    for Option<&'a GraphQlHandlerHttpConnectionErrorAction>
{
    fn from(value: &'a CliActions<T>) -> Self {
        Option::<&'a GraphQlHandlerActions>::from(value).and_then(|value| value.into())
    }
}

impl<T: Expression> From<GraphQlHandlerWebSocketConnectSuccessAction> for CliActions<T> {
    fn from(value: GraphQlHandlerWebSocketConnectSuccessAction) -> Self {
        GraphQlHandlerActions::from(value).into()
    }
}
impl<T: Expression> From<CliActions<T>> for Option<GraphQlHandlerWebSocketConnectSuccessAction> {
    fn from(value: CliActions<T>) -> Self {
        Option::<GraphQlHandlerActions>::from(value).and_then(|value| value.into())
    }
}
impl<'a, T: Expression> From<&'a CliActions<T>>
    for Option<&'a GraphQlHandlerWebSocketConnectSuccessAction>
{
    fn from(value: &'a CliActions<T>) -> Self {
        Option::<&'a GraphQlHandlerActions>::from(value).and_then(|value| value.into())
    }
}

impl<T: Expression> From<GraphQlHandlerWebSocketClientMessageAction> for CliActions<T> {
    fn from(value: GraphQlHandlerWebSocketClientMessageAction) -> Self {
        GraphQlHandlerActions::from(value).into()
    }
}
impl<T: Expression> From<CliActions<T>> for Option<GraphQlHandlerWebSocketClientMessageAction> {
    fn from(value: CliActions<T>) -> Self {
        Option::<GraphQlHandlerActions>::from(value).and_then(|value| value.into())
    }
}
impl<'a, T: Expression> From<&'a CliActions<T>>
    for Option<&'a GraphQlHandlerWebSocketClientMessageAction>
{
    fn from(value: &'a CliActions<T>) -> Self {
        Option::<&'a GraphQlHandlerActions>::from(value).and_then(|value| value.into())
    }
}

impl<T: Expression> From<GraphQlHandlerWebSocketServerMessageAction> for CliActions<T> {
    fn from(value: GraphQlHandlerWebSocketServerMessageAction) -> Self {
        GraphQlHandlerActions::from(value).into()
    }
}
impl<T: Expression> From<CliActions<T>> for Option<GraphQlHandlerWebSocketServerMessageAction> {
    fn from(value: CliActions<T>) -> Self {
        Option::<GraphQlHandlerActions>::from(value).and_then(|value| value.into())
    }
}
impl<'a, T: Expression> From<&'a CliActions<T>>
    for Option<&'a GraphQlHandlerWebSocketServerMessageAction>
{
    fn from(value: &'a CliActions<T>) -> Self {
        Option::<&'a GraphQlHandlerActions>::from(value).and_then(|value| value.into())
    }
}

impl<T: Expression> From<GraphQlHandlerWebSocketConnectionErrorAction> for CliActions<T> {
    fn from(value: GraphQlHandlerWebSocketConnectionErrorAction) -> Self {
        GraphQlHandlerActions::from(value).into()
    }
}
impl<T: Expression> From<CliActions<T>> for Option<GraphQlHandlerWebSocketConnectionErrorAction> {
    fn from(value: CliActions<T>) -> Self {
        Option::<GraphQlHandlerActions>::from(value).and_then(|value| value.into())
    }
}
impl<'a, T: Expression> From<&'a CliActions<T>>
    for Option<&'a GraphQlHandlerWebSocketConnectionErrorAction>
{
    fn from(value: &'a CliActions<T>) -> Self {
        Option::<&'a GraphQlHandlerActions>::from(value).and_then(|value| value.into())
    }
}

impl<T: Expression> From<GraphQlHandlerWebSocketConnectionTerminateAction> for CliActions<T> {
    fn from(value: GraphQlHandlerWebSocketConnectionTerminateAction) -> Self {
        GraphQlHandlerActions::from(value).into()
    }
}
impl<T: Expression> From<CliActions<T>>
    for Option<GraphQlHandlerWebSocketConnectionTerminateAction>
{
    fn from(value: CliActions<T>) -> Self {
        Option::<GraphQlHandlerActions>::from(value).and_then(|value| value.into())
    }
}
impl<'a, T: Expression> From<&'a CliActions<T>>
    for Option<&'a GraphQlHandlerWebSocketConnectionTerminateAction>
{
    fn from(value: &'a CliActions<T>) -> Self {
        Option::<&'a GraphQlHandlerActions>::from(value).and_then(|value| value.into())
    }
}

impl<T: Expression> From<TimeoutHandlerTimeoutAction> for CliActions<T> {
    fn from(value: TimeoutHandlerTimeoutAction) -> Self {
        TimeoutHandlerActions::from(value).into()
    }
}
impl<T: Expression> From<CliActions<T>> for Option<TimeoutHandlerTimeoutAction> {
    fn from(value: CliActions<T>) -> Self {
        Option::<TimeoutHandlerActions>::from(value).and_then(|value| value.into())
    }
}
impl<'a, T: Expression> From<&'a CliActions<T>> for Option<&'a TimeoutHandlerTimeoutAction> {
    fn from(value: &'a CliActions<T>) -> Self {
        Option::<&'a TimeoutHandlerActions>::from(value).and_then(|value| value.into())
    }
}

impl<T: Expression> From<TimestampHandlerUpdateAction> for CliActions<T> {
    fn from(value: TimestampHandlerUpdateAction) -> Self {
        TimestampHandlerActions::from(value).into()
    }
}
impl<T: Expression> From<CliActions<T>> for Option<TimestampHandlerUpdateAction> {
    fn from(value: CliActions<T>) -> Self {
        Option::<TimestampHandlerActions>::from(value).and_then(|value| value.into())
    }
}
impl<'a, T: Expression> From<&'a CliActions<T>> for Option<&'a TimestampHandlerUpdateAction> {
    fn from(value: &'a CliActions<T>) -> Self {
        Option::<&'a TimestampHandlerActions>::from(value).and_then(|value| value.into())
    }
}

impl<T: Expression> From<GrpcHandlerConnectSuccessAction> for CliActions<T> {
    fn from(value: GrpcHandlerConnectSuccessAction) -> Self {
        GrpcHandlerActions::from(value).into()
    }
}
impl<T: Expression> From<CliActions<T>> for Option<GrpcHandlerConnectSuccessAction> {
    fn from(value: CliActions<T>) -> Self {
        Option::<GrpcHandlerActions>::from(value).and_then(|value| value.into())
    }
}
impl<'a, T: Expression> From<&'a CliActions<T>> for Option<&'a GrpcHandlerConnectSuccessAction> {
    fn from(value: &'a CliActions<T>) -> Self {
        Option::<&'a GrpcHandlerActions>::from(value).and_then(|value| value.into())
    }
}

impl<T: Expression> From<GrpcHandlerConnectErrorAction> for CliActions<T> {
    fn from(value: GrpcHandlerConnectErrorAction) -> Self {
        GrpcHandlerActions::from(value).into()
    }
}
impl<T: Expression> From<CliActions<T>> for Option<GrpcHandlerConnectErrorAction> {
    fn from(value: CliActions<T>) -> Self {
        Option::<GrpcHandlerActions>::from(value).and_then(|value| value.into())
    }
}
impl<'a, T: Expression> From<&'a CliActions<T>> for Option<&'a GrpcHandlerConnectErrorAction> {
    fn from(value: &'a CliActions<T>) -> Self {
        Option::<&'a GrpcHandlerActions>::from(value).and_then(|value| value.into())
    }
}

impl<T: Expression> From<GrpcHandlerRequestStartAction> for CliActions<T> {
    fn from(value: GrpcHandlerRequestStartAction) -> Self {
        GrpcHandlerActions::from(value).into()
    }
}
impl<T: Expression> From<CliActions<T>> for Option<GrpcHandlerRequestStartAction> {
    fn from(value: CliActions<T>) -> Self {
        Option::<GrpcHandlerActions>::from(value).and_then(|value| value.into())
    }
}
impl<'a, T: Expression> From<&'a CliActions<T>> for Option<&'a GrpcHandlerRequestStartAction> {
    fn from(value: &'a CliActions<T>) -> Self {
        Option::<&'a GrpcHandlerActions>::from(value).and_then(|value| value.into())
    }
}

impl<T: Expression> From<GrpcHandlerRequestStopAction> for CliActions<T> {
    fn from(value: GrpcHandlerRequestStopAction) -> Self {
        GrpcHandlerActions::from(value).into()
    }
}
impl<T: Expression> From<CliActions<T>> for Option<GrpcHandlerRequestStopAction> {
    fn from(value: CliActions<T>) -> Self {
        Option::<GrpcHandlerActions>::from(value).and_then(|value| value.into())
    }
}
impl<'a, T: Expression> From<&'a CliActions<T>> for Option<&'a GrpcHandlerRequestStopAction> {
    fn from(value: &'a CliActions<T>) -> Self {
        Option::<&'a GrpcHandlerActions>::from(value).and_then(|value| value.into())
    }
}

impl<T: Expression> From<GrpcHandlerSuccessResponseAction> for CliActions<T> {
    fn from(value: GrpcHandlerSuccessResponseAction) -> Self {
        GrpcHandlerActions::from(value).into()
    }
}
impl<T: Expression> From<CliActions<T>> for Option<GrpcHandlerSuccessResponseAction> {
    fn from(value: CliActions<T>) -> Self {
        Option::<GrpcHandlerActions>::from(value).and_then(|value| value.into())
    }
}
impl<'a, T: Expression> From<&'a CliActions<T>> for Option<&'a GrpcHandlerSuccessResponseAction> {
    fn from(value: &'a CliActions<T>) -> Self {
        Option::<&'a GrpcHandlerActions>::from(value).and_then(|value| value.into())
    }
}

impl<T: Expression> From<GrpcHandlerErrorResponseAction> for CliActions<T> {
    fn from(value: GrpcHandlerErrorResponseAction) -> Self {
        GrpcHandlerActions::from(value).into()
    }
}
impl<T: Expression> From<CliActions<T>> for Option<GrpcHandlerErrorResponseAction> {
    fn from(value: CliActions<T>) -> Self {
        Option::<GrpcHandlerActions>::from(value).and_then(|value| value.into())
    }
}
impl<'a, T: Expression> From<&'a CliActions<T>> for Option<&'a GrpcHandlerErrorResponseAction> {
    fn from(value: &'a CliActions<T>) -> Self {
        Option::<&'a GrpcHandlerActions>::from(value).and_then(|value| value.into())
    }
}

impl<T: Expression> From<GrpcHandlerTransportErrorAction> for CliActions<T> {
    fn from(value: GrpcHandlerTransportErrorAction) -> Self {
        GrpcHandlerActions::from(value).into()
    }
}
impl<T: Expression> From<CliActions<T>> for Option<GrpcHandlerTransportErrorAction> {
    fn from(value: CliActions<T>) -> Self {
        Option::<GrpcHandlerActions>::from(value).and_then(|value| value.into())
    }
}
impl<'a, T: Expression> From<&'a CliActions<T>> for Option<&'a GrpcHandlerTransportErrorAction> {
    fn from(value: &'a CliActions<T>) -> Self {
        Option::<&'a GrpcHandlerActions>::from(value).and_then(|value| value.into())
    }
}

impl<T: Expression> From<GrpcHandlerAbortRequestAction> for CliActions<T> {
    fn from(value: GrpcHandlerAbortRequestAction) -> Self {
        GrpcHandlerActions::from(value).into()
    }
}
impl<T: Expression> From<CliActions<T>> for Option<GrpcHandlerAbortRequestAction> {
    fn from(value: CliActions<T>) -> Self {
        Option::<GrpcHandlerActions>::from(value).and_then(|value| value.into())
    }
}
impl<'a, T: Expression> From<&'a CliActions<T>> for Option<&'a GrpcHandlerAbortRequestAction> {
    fn from(value: &'a CliActions<T>) -> Self {
        Option::<&'a GrpcHandlerActions>::from(value).and_then(|value| value.into())
    }
}

impl<T: Expression> From<GrpcHandlerConnectionTerminateAction> for CliActions<T> {
    fn from(value: GrpcHandlerConnectionTerminateAction) -> Self {
        GrpcHandlerActions::from(value).into()
    }
}
impl<T: Expression> From<CliActions<T>> for Option<GrpcHandlerConnectionTerminateAction> {
    fn from(value: CliActions<T>) -> Self {
        Option::<GrpcHandlerActions>::from(value).and_then(|value| value.into())
    }
}
impl<'a, T: Expression> From<&'a CliActions<T>>
    for Option<&'a GrpcHandlerConnectionTerminateAction>
{
    fn from(value: &'a CliActions<T>) -> Self {
        Option::<&'a GrpcHandlerActions>::from(value).and_then(|value| value.into())
    }
}<|MERGE_RESOLUTION|>--- conflicted
+++ resolved
@@ -1463,10 +1463,9 @@
     }
 }
 
-<<<<<<< HEAD
-impl<T, TFactory, TAllocator, TConnect, TReconnect, TMetricLabels>
+impl<T, TFactory, TAllocator, TConnect, TReconnect, TGrpcConfig, TMetricLabels>
     From<WasmWorkerTaskFactory<T, TFactory, TAllocator>>
-    for CliActorFactory<T, TFactory, TAllocator, TConnect, TReconnect, TMetricLabels>
+    for CliActorFactory<T, TFactory, TAllocator, TConnect, TReconnect, TGrpcConfig, TMetricLabels>
 where
     T: AsyncExpression + Rewritable<T> + Reducible<T> + Applicable<T> + Compile<T>,
     T::String: Send,
@@ -1479,6 +1478,7 @@
     TAllocator: AsyncHeapAllocator<T> + Default,
     TConnect: hyper::client::connect::Connect + Clone + Send + Sync + 'static,
     TReconnect: ReconnectTimeout + Send + Clone + 'static,
+    TGrpcConfig: GrpcConfig + Send + Clone + 'static,
     TMetricLabels: BytecodeInterpreterMetricLabels + Send + 'static,
 {
     fn from(value: WasmWorkerTaskFactory<T, TFactory, TAllocator>) -> Self {
@@ -1486,10 +1486,7 @@
     }
 }
 
-impl<T, TFactory, TAllocator, TConnect, TReconnect, TMetricLabels>
-=======
 impl<T, TFactory, TAllocator, TConnect, TReconnect, TGrpcConfig, TMetricLabels>
->>>>>>> a01b8ef7
     From<FetchHandlerTaskFactory<TConnect>>
     for CliActorFactory<T, TFactory, TAllocator, TConnect, TReconnect, TGrpcConfig, TMetricLabels>
 where
